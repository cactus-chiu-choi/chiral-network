#![cfg_attr(
    all(not(debug_assertions), target_os = "windows"),
    windows_subsystem = "windows"
)]

pub mod commands;

mod dht;
mod encryption;
mod ethereum;
mod file_transfer;
mod geth_downloader;
mod headless;
mod keystore;
mod manager;
pub mod net;
mod peer_selection;
mod webrtc_service;
use crate::commands::proxy::{
    list_proxies, proxy_connect, proxy_disconnect, proxy_echo, ProxyNode,
};
use dht::{DhtEvent, DhtMetricsSnapshot, DhtService, FileMetadata};
use ethereum::{
    create_new_account, get_account_from_private_key, get_balance, get_block_number, get_hashrate,
    get_mined_blocks_count, get_mining_logs, get_mining_performance, get_mining_status,
    get_network_difficulty, get_network_hashrate, get_peer_count, get_recent_mined_blocks,
    start_mining, stop_mining, EthAccount, GethProcess, MinedBlock,
};
use file_transfer::{DownloadMetricsSnapshot, FileTransferEvent, FileTransferService};
use fs2::available_space;
use geth_downloader::GethDownloader;
use keystore::Keystore;
use serde::Serialize;
use std::collections::VecDeque;
use std::fs::File;
use std::path::{Path, PathBuf};
use std::process::Command;
use std::{
    io::{BufRead, BufReader},
    sync::Arc,
    time::{Duration, Instant, SystemTime, UNIX_EPOCH},
};
use sysinfo::{Components, System, MINIMUM_CPU_UPDATE_INTERVAL};
use systemstat::{Platform, System as SystemStat};
use tauri::{
    menu::{Menu, MenuItem},
    tray::{MouseButton, MouseButtonState, TrayIconBuilder, TrayIconEvent},
    Emitter, Manager, State,
};
use tokio::{sync::Mutex, task::JoinHandle, time::sleep};
use totp_rs::{Algorithm, Secret, TOTP};
use tracing::{info, warn};
<<<<<<< HEAD
use webrtc_service::{WebRTCFileRequest, WebRTCService};
=======

#[derive(Clone)]
struct QueuedTransaction {
    id: String,
    to_address: String,
    amount: f64,
    timestamp: u64,
}
>>>>>>> 4a1e4aff

struct AppState {
    geth: Mutex<GethProcess>,
    downloader: Arc<GethDownloader>,
    miner_address: Mutex<Option<String>>,

    // Wrap in Arc so they can be cloned
    active_account: Arc<Mutex<Option<String>>>,
    active_account_private_key: Arc<Mutex<Option<String>>>,
    
    rpc_url: Mutex<String>,
    dht: Mutex<Option<Arc<DhtService>>>,
    file_transfer: Mutex<Option<Arc<FileTransferService>>>,
    webrtc: Mutex<Option<Arc<WebRTCService>>>,
    proxies: Arc<Mutex<Vec<ProxyNode>>>,
    file_transfer_pump: Mutex<Option<JoinHandle<()>>>,
    socks5_proxy_cli: Mutex<Option<String>>,
    
    // New fields for transaction queue
    transaction_queue: Arc<Mutex<VecDeque<QueuedTransaction>>>,
    transaction_processor: Mutex<Option<JoinHandle<()>>>,
    processing_transaction: Arc<Mutex<bool>>,
}


#[tauri::command]
async fn create_chiral_account(state: State<'_, AppState>) -> Result<EthAccount, String> {
    let account = create_new_account()?;
    
    // Set as active account
    {
        let mut active_account = state.active_account.lock().await;
        *active_account = Some(account.address.clone());
    }
    
    // Store private key in session
    {
        let mut active_key = state.active_account_private_key.lock().await;
        *active_key = Some(account.private_key.clone());
    }
    
    Ok(account)
}

#[tauri::command]
async fn import_chiral_account(
    private_key: String,
    state: State<'_, AppState>
) -> Result<EthAccount, String> {
    let account = get_account_from_private_key(&private_key)?;
    
    // Set as active account
    {
        let mut active_account = state.active_account.lock().await;
        *active_account = Some(account.address.clone());
    }
    
    // Store private key in session
    {
        let mut active_key = state.active_account_private_key.lock().await;
        *active_key = Some(account.private_key.clone());
    }
    
    Ok(account)
}

#[tauri::command]
async fn start_geth_node(state: State<'_, AppState>, data_dir: String) -> Result<(), String> {
    let mut geth = state.geth.lock().await;
    let miner_address = state.miner_address.lock().await;
    // TODO: The port and address should be configurable from the frontend.
    // For now, we'll update the rpc_url in the state when starting.
    let rpc_url = "http://127.0.0.1:8545".to_string();
    *state.rpc_url.lock().await = rpc_url;

    geth.start(&data_dir, miner_address.as_deref())
}

#[tauri::command]
async fn stop_geth_node(state: State<'_, AppState>) -> Result<(), String> {
    let mut geth = state.geth.lock().await;
    geth.stop()
}

#[tauri::command]
async fn save_account_to_keystore(
    address: String,
    private_key: String,
    password: String,
) -> Result<(), String> {
    let mut keystore = Keystore::load()?;
    keystore.add_account(address, &private_key, &password)?;
    Ok(())
}

#[tauri::command]
async fn load_account_from_keystore(
    address: String,
    password: String,
    state: State<'_, AppState>,
) -> Result<EthAccount, String> {
    let keystore = Keystore::load()?;

    // Get decrypted private key from keystore
    let private_key = keystore.get_account(&address, &password)?;

    // Set the active account in the app state
    {
        let mut active_account = state.active_account.lock().await;
        *active_account = Some(address.clone());
    }

    // Store the private key securely in memory for the session
    {
        let mut active_key = state.active_account_private_key.lock().await;
        *active_key = Some(private_key.clone());
    }

    // Derive account details from private key
    get_account_from_private_key(&private_key)
}

#[tauri::command]
async fn list_keystore_accounts() -> Result<Vec<String>, String> {
    let keystore = Keystore::load()?;
    Ok(keystore.list_accounts())
}

#[tauri::command]
async fn remove_account_from_keystore(address: String) -> Result<(), String> {
    let mut keystore = Keystore::load()?;
    keystore.remove_account(&address)?;
    Ok(())
}

#[tauri::command]
async fn get_account_balance(address: String) -> Result<String, String> {
    get_balance(&address).await
}

#[tauri::command]
async fn get_network_peer_count() -> Result<u32, String> {
    get_peer_count().await
}

#[tauri::command]
async fn is_geth_running(state: State<'_, AppState>) -> Result<bool, String> {
    let geth = state.geth.lock().await;
    Ok(geth.is_running())
}

#[tauri::command]
async fn check_geth_binary(state: State<'_, AppState>) -> Result<bool, String> {
    Ok(state.downloader.is_geth_installed())
}

#[tauri::command]
async fn download_geth_binary(
    app: tauri::AppHandle,
    state: State<'_, AppState>,
) -> Result<(), String> {
    let downloader = state.downloader.clone();
    let app_handle = app.clone();

    downloader
        .download_geth(move |progress| {
            let _ = app_handle.emit("geth-download-progress", progress);
        })
        .await
}

#[tauri::command]
async fn set_miner_address(state: State<'_, AppState>, address: String) -> Result<(), String> {
    let mut miner_address = state.miner_address.lock().await;
    *miner_address = Some(address);
    Ok(())
}

#[tauri::command]
async fn get_file_versions_by_name(
    state: State<'_, AppState>,
    file_name: String,
) -> Result<Vec<FileMetadata>, String> {
    let dht = { state.dht.lock().await.as_ref().cloned() };
    if let Some(dht) = dht {
        (*dht).get_versions_by_file_name(file_name).await
    } else {
        Err("DHT not running".into())
    }
}

#[tauri::command]
async fn establish_webrtc_connection(
    state: State<'_, AppState>,
    peer_id: String,
    offer: String,
) -> Result<(), String> {
    let webrtc = { state.webrtc.lock().await.as_ref().cloned() };
    if let Some(webrtc) = webrtc {
        webrtc
            .establish_connection_with_answer(peer_id, offer)
            .await
    } else {
        Err("WebRTC service not running".into())
    }
}

#[tauri::command]
async fn send_webrtc_file_request(
    state: State<'_, AppState>,
    peer_id: String,
    file_hash: String,
    file_name: String,
    file_size: u64,
) -> Result<(), String> {
    let webrtc = { state.webrtc.lock().await.as_ref().cloned() };
    if let Some(webrtc) = webrtc {
        let request = WebRTCFileRequest {
            file_hash,
            file_name,
            file_size,
            requester_peer_id: {
                let dht = state.dht.lock().await;
                if let Some(d) = dht.as_ref() {
                    d.get_peer_id().await
                } else {
                    "unknown".to_string()
                }
            },
        };
        webrtc.send_file_request(peer_id, request).await
    } else {
        Err("WebRTC service not running".into())
    }
}

#[tauri::command]
async fn get_webrtc_connection_status(
    state: State<'_, AppState>,
    peer_id: String,
) -> Result<bool, String> {
    let webrtc = { state.webrtc.lock().await.as_ref().cloned() };
    if let Some(webrtc) = webrtc {
        Ok(webrtc.get_connection_status(&peer_id).await)
    } else {
        Ok(false)
    }
}

<<<<<<< HEAD
// #[tauri::command]
// async fn upload_versioned_file(
//     state: State<'_, AppState>,
//     file_name: String,
//     file_path: String,
//     file_size: u64,
//     mime_type: Option<String>,
//     is_encrypted: bool,
//     encryption_method: Option<String>,
//     key_fingerprint: Option<String>,
// ) -> Result<FileMetadata, String> {
//     let dht_opt = { state.dht.lock().await.as_ref().cloned() };
//     if let Some(dht) = dht_opt {
//         // --- FIX: Calculate file_hash using file_transfer helper
//         let file_data = tokio::fs::read(&file_path)
//             .await
//             .map_err(|e| e.to_string())?;
//         let file_hash = FileTransferService::calculate_file_hash(&file_data);

//         let created_at = std::time::SystemTime::now()
//             .duration_since(std::time::UNIX_EPOCH)
//             .unwrap()
//             .as_secs();

//         // Use the DHT versioning helper to fill in parent_hash/version
//         let metadata = dht
//             .prepare_versioned_metadata(
//                 file_hash.clone(),
//                 file_name,
//                 file_size,
//                 file_data,
//                 created_at,
//                 mime_type,
//                 is_encrypted,
//                 encryption_method,
//                 key_fingerprint,
//             )
//             .await?;

//         dht.publish_file(metadata.clone()).await?;
//         Ok(metadata)
//     } else {
//         Err("DHT not running".into())
//     }
// }
=======
#[tauri::command]
async fn upload_versioned_file(
    state: State<'_, AppState>,
    file_name: String,
    file_path: String,
    file_size: u64,
    mime_type: Option<String>,
    is_encrypted: bool,
    encryption_method: Option<String>,
    key_fingerprint: Option<String>,
) -> Result<FileMetadata, String> {
    let dht_opt = { state.dht.lock().await.as_ref().cloned() };
    if let Some(dht) = dht_opt {
        // --- FIX: Calculate file_hash using file_transfer helper
        let file_data = tokio::fs::read(&file_path).await.map_err(|e| e.to_string())?;
        let file_hash = FileTransferService::calculate_file_hash(&file_data);

        let created_at = std::time::SystemTime::now()
            .duration_since(std::time::UNIX_EPOCH)
            .unwrap()
            .as_secs();

        // Use the DHT versioning helper to fill in parent_hash/version
        let metadata = dht
            .prepare_versioned_metadata(
                file_hash.clone(),
                file_name,
                file_data.len() as u64,  // Use file size directly from data
                created_at,
                mime_type,
                is_encrypted,
                encryption_method,
                key_fingerprint,
            )
            .await?;

        dht.publish_file(metadata.clone()).await?;
        Ok(metadata)
    } else {
        Err("DHT not running".into())
    }
}
>>>>>>> 4a1e4aff

/// Checks if the Geth RPC endpoint is ready to accept connections.
async fn is_geth_rpc_ready(state: &State<'_, AppState>) -> bool {
    let rpc_url = state.rpc_url.lock().await.clone();
    if let Ok(response) = reqwest::Client::new()
        .post(&rpc_url)
        .json(&serde_json::json!({
            "jsonrpc": "2.0", "method": "net_version", "params": [], "id": 1
        }))
        .send()
        .await
    {
        if response.status().is_success() {
            if let Ok(json) = response.json::<serde_json::Value>().await {
                return json.get("result").is_some();
            }
        }
    }
    false
}

/// Stops, restarts, and waits for the Geth node to be ready.
/// This is used when `miner_setEtherbase` is not available and a restart is required.
async fn restart_geth_and_wait(state: &State<'_, AppState>, data_dir: &str) -> Result<(), String> {
    info!("Restarting Geth with new configuration...");

    // Stop Geth
    state.geth.lock().await.stop()?;
    tokio::time::sleep(tokio::time::Duration::from_secs(2)).await; // Brief pause for shutdown

    // Restart with the stored miner address
    {
        let mut geth = state.geth.lock().await;
        let miner_address = state.miner_address.lock().await;
        info!("Restarting Geth with miner address: {:?}", miner_address);
        geth.start(data_dir, miner_address.as_deref())?;
    }

    // Wait for Geth to become responsive
    let max_attempts = 30;
    for attempt in 1..=max_attempts {
        if is_geth_rpc_ready(state).await {
            info!("Geth is ready for RPC calls after restart.");
            return Ok(());
        }
        info!(
            "Waiting for Geth to start... (attempt {}/{})",
            attempt, max_attempts
        );
        tokio::time::sleep(tokio::time::Duration::from_secs(1)).await;
    }

    Err("Geth failed to start up within 30 seconds after restart.".to_string())
}

#[tauri::command]
async fn start_miner(
    state: State<'_, AppState>,
    address: String,
    threads: u32,
    data_dir: String,
) -> Result<(), String> {
    // Store the miner address for future geth restarts
    {
        let mut miner_address = state.miner_address.lock().await;
        *miner_address = Some(address.clone());
    } // MutexGuard is dropped here

    // Try to start mining
    match start_mining(&address, threads).await {
        Ok(_) => Ok(()),
        Err(e) if e.contains("-32601") || e.to_lowercase().contains("does not exist") => {
            // miner_setEtherbase method doesn't exist, need to restart with etherbase
            warn!("miner_setEtherbase not supported, restarting geth with miner address...");
            restart_geth_and_wait(&state, &data_dir).await?;

            // Try mining again without setting etherbase (it's set via command line now)
            let rpc_url = state.rpc_url.lock().await.clone();
            let client = reqwest::Client::new();
            let start_mining_direct = serde_json::json!({
                "jsonrpc": "2.0",
                "method": "miner_start",
                "params": [threads],
                "id": 1
            });

            let response = client
                .post(&rpc_url)
                .json(&start_mining_direct)
                .send()
                .await
                .map_err(|e| format!("Failed to start mining after restart: {}", e))?;

            let json_response: serde_json::Value = response
                .json()
                .await
                .map_err(|e| format!("Failed to parse response: {}", e))?;

            if let Some(error) = json_response.get("error") {
                Err(format!("Failed to start mining after restart: {}", error))
            } else {
                Ok(())
            }
        }
        Err(e) => Err(format!("Failed to start mining: {}", e)),
    }
}

#[tauri::command]
async fn stop_miner() -> Result<(), String> {
    stop_mining().await
}

#[tauri::command]
async fn get_miner_status() -> Result<bool, String> {
    get_mining_status().await
}

#[tauri::command]
async fn get_miner_hashrate() -> Result<String, String> {
    get_hashrate().await
}

#[tauri::command]
async fn get_current_block() -> Result<u64, String> {
    get_block_number().await
}

#[tauri::command]
async fn get_network_stats() -> Result<(String, String), String> {
    let difficulty = get_network_difficulty().await?;
    let hashrate = get_network_hashrate().await?;
    Ok((difficulty, hashrate))
}

#[tauri::command]
async fn get_miner_logs(data_dir: String, lines: usize) -> Result<Vec<String>, String> {
    get_mining_logs(&data_dir, lines)
}

#[tauri::command]
async fn get_miner_performance(data_dir: String) -> Result<(u64, f64), String> {
    get_mining_performance(&data_dir)
}

#[tauri::command]
async fn get_blocks_mined(address: String) -> Result<u64, String> {
    get_mined_blocks_count(&address).await
}
#[tauri::command]
async fn get_recent_mined_blocks_pub(
    address: String,
    lookback: u64,
    limit: usize,
) -> Result<Vec<MinedBlock>, String> {
    get_recent_mined_blocks(&address, lookback, limit).await
}
#[tauri::command]
async fn start_dht_node(
    app: tauri::AppHandle,
    state: State<'_, AppState>,
    port: u16,
    bootstrap_nodes: Vec<String>,
    enable_autonat: Option<bool>,
    autonat_probe_interval_secs: Option<u64>,
    autonat_servers: Option<Vec<String>>,
    proxy_address: Option<String>,
) -> Result<String, String> {
    {
        let dht_guard = state.dht.lock().await;
        if dht_guard.is_some() {
            return Err("DHT node is already running".to_string());
        }
    }

    let auto_enabled = enable_autonat.unwrap_or(true);
    let probe_interval = autonat_probe_interval_secs.map(Duration::from_secs);
    let autonat_server_list = autonat_servers.unwrap_or_default();

    // Get the proxy from the command line, if it was provided at launch
    let cli_proxy = state.socks5_proxy_cli.lock().await.clone();
    // Prioritize the command-line argument. Fall back to the one from the UI.
    let final_proxy_address = cli_proxy.or(proxy_address.clone());

    // Get the file transfer service for DHT integration
    let file_transfer_service = {
        let ft_guard = state.file_transfer.lock().await;
        ft_guard.as_ref().cloned()
    };

    let dht_service = DhtService::new(
        port,
        bootstrap_nodes,
        None,
        false,
        auto_enabled,
        probe_interval,
        autonat_server_list,
        final_proxy_address,
        file_transfer_service,
    )
    .await
    .map_err(|e| format!("Failed to start DHT: {}", e))?;

    let peer_id = dht_service.get_peer_id().await;

    // Start the DHT node running in background
    dht_service.run().await;
    let dht_arc = Arc::new(dht_service);

    // Spawn the event pump
    let app_handle = app.clone();
    let proxies_arc = state.proxies.clone();
    let dht_clone_for_pump = dht_arc.clone();

    tokio::spawn(async move {
        use std::time::Duration;
        loop {
            // If the DHT service has been shut down, the weak reference will be None
            let events = dht_clone_for_pump.drain_events(64).await;
            if events.is_empty() {
                // Avoid busy-waiting
                tokio::time::sleep(Duration::from_millis(200)).await;
                // Check if the DHT is still alive before continuing
                if Arc::strong_count(&dht_clone_for_pump) <= 1 {
                    // 1 is the pump itself
                    info!("DHT service appears to be shut down. Exiting event pump.");
                    break;
                }
                continue;
            }

            for ev in events {
                match ev {
                    DhtEvent::ProxyStatus {
                        id,
                        address,
                        status,
                        latency_ms,
                        error,
                    } => {
                        let mut proxies = proxies_arc.lock().await;

                        // 1) Find existing proxy by id, then by address, then by address==id
                        let mut idx = proxies.iter().position(|p| p.id == id);
                        if idx.is_none() && !address.is_empty() {
                            idx = proxies.iter().position(|p| p.address == address);
                        }
                        if idx.is_none() {
                            idx = proxies.iter().position(|p| p.address == id);
                        }

                        if let Some(i) = idx {
                            // 2) Safe merge: only overwrite with incoming values
                            let p = &mut proxies[i];
                            if p.id != id {
                                p.id = id.clone();
                            }
                            if !address.is_empty() {
                                p.address = address.clone();
                            }
                            p.status = status.clone();
                            if let Some(ms) = latency_ms {
                                p.latency = ms as u32;
                            }
                            p.error = error.clone();
                            let _ = app_handle.emit("proxy_status_update", p.clone());
                        } else {
                            // 3) If not found, add new (if address is empty, use id instead)
                            let new_node = ProxyNode {
                                id: id.clone(),
                                address: if address.is_empty() {
                                    id.clone()
                                } else {
                                    address.clone()
                                },
                                status,
                                latency: latency_ms.unwrap_or(0) as u32,
                                error,
                            };
                            proxies.push(new_node.clone());
                            let _ = app_handle.emit("proxy_status_update", new_node);
                        }
                    }
                    DhtEvent::NatStatus {
                        state,
                        confidence,
                        last_error,
                        summary,
                    } => {
                        let payload = serde_json::json!({
                            "state": state,
                            "confidence": confidence,
                            "lastError": last_error,
                            "summary": summary,
                        });
                        let _ = app_handle.emit("nat_status_update", payload);
                    }
                    DhtEvent::EchoReceived { from, utf8, bytes } => {
                        // Sending inbox event to frontend
                        let payload =
                            serde_json::json!({ "from": from, "text": utf8, "bytes": bytes });
                        let _ = app_handle.emit("proxy_echo_rx", payload);

                        // If recieved an echo, mark the node as online in the proxy list
                        {
                            let mut proxies = proxies_arc.lock().await;
                            if let Some(p) = proxies.iter_mut().find(|p| p.id == from) {
                                p.status = "online".to_string();
                                let _ = app_handle.emit("proxy_status_update", p.clone());
                            } else {
                                let new_node = ProxyNode {
                                    id: from.clone(),
                                    address: String::new(),
                                    status: "online".to_string(),
                                    latency: 0,
                                    error: None,
                                };
                                proxies.push(new_node.clone());
                                let _ = app_handle.emit("proxy_status_update", new_node);
                            }
                        }
                    }
                    DhtEvent::PeerRtt { peer, rtt_ms } => {
                        let mut proxies = proxies_arc.lock().await;
                        if let Some(p) = proxies.iter_mut().find(|p| p.id == peer) {
                            p.latency = rtt_ms as u32;
                            let _ = app_handle.emit("proxy_status_update", p.clone());
                        }
                    }
                    DhtEvent::DownloadedFile(metadata) => {
                        let payload = serde_json::json!(metadata);
                        let _ = app_handle.emit("file_content", payload);
                    }
                    DhtEvent::PublishedFile(metadata) => {
                        let payload = serde_json::json!(metadata);
                        let _ = app_handle.emit("published_file", payload);
                    }
                    DhtEvent::FileDiscovered(metadata) => {
                        let payload = serde_json::json!(metadata);
                        let _ = app_handle.emit("found_file", payload);
                    }
                    _ => {}
                }
            }
        }
    });

    {
        let mut dht_guard = state.dht.lock().await;
        *dht_guard = Some(dht_arc);
    }

    Ok(peer_id)
}

#[tauri::command]
async fn stop_dht_node(state: State<'_, AppState>) -> Result<(), String> {
    let dht = {
        let mut dht_guard = state.dht.lock().await;
        dht_guard.take()
    };

    if let Some(dht) = dht {
        dht.shutdown()
            .await
            .map_err(|e| format!("Failed to stop DHT: {}", e))?;
    }
    Ok(())
}

#[tauri::command]
async fn publish_file_metadata(
    state: State<'_, AppState>,
    file_hash: String,
    file_name: String,
    file_size: u64,
    mime_type: Option<String>,
) -> Result<(), String> {
    let dht = {
        let dht_guard = state.dht.lock().await;
        dht_guard.as_ref().cloned()
    };

    if let Some(dht) = dht {
        let metadata = FileMetadata {
            file_hash,
            file_name,
            file_size,
            file_data: vec![],
            seeders: vec![],
            created_at: std::time::SystemTime::now()
                .duration_since(std::time::UNIX_EPOCH)
                .unwrap()
                .as_secs(),
            mime_type,
            is_encrypted: false,
            encryption_method: None,
            key_fingerprint: None,
            parent_hash: None,
            version: Some(1),
            cids: None,
        };

        dht.publish_file(metadata).await
    } else {
        Err("DHT node is not running".to_string())
    }
}

#[tauri::command]
async fn stop_publishing_file(state: State<'_, AppState>, file_hash: String) -> Result<(), String> {
    let dht = {
        let dht_guard = state.dht.lock().await;
        dht_guard.as_ref().cloned()
    };
    if let Some(dht) = dht {
        dht.stop_publishing_file(file_hash).await
    } else {
        Err("DHT node is not running".to_string())
    }
}

#[tauri::command]
async fn connect_to_peer(state: State<'_, AppState>, peer_address: String) -> Result<(), String> {
    let dht = {
        let dht_guard = state.dht.lock().await;
        dht_guard.as_ref().cloned()
    };

    if let Some(dht) = dht {
        dht.connect_peer(peer_address).await
    } else {
        Err("DHT node is not running".to_string())
    }
}

#[tauri::command]
async fn get_dht_peer_count(state: State<'_, AppState>) -> Result<usize, String> {
    let dht = {
        let dht_guard = state.dht.lock().await;
        dht_guard.as_ref().cloned()
    };

    if let Some(dht) = dht {
        Ok(dht.get_peer_count().await)
    } else {
        Ok(0) // Return 0 if DHT is not running
    }
}

#[tauri::command]
async fn get_dht_peer_id(state: State<'_, AppState>) -> Result<Option<String>, String> {
    let dht = {
        let dht_guard = state.dht.lock().await;
        dht_guard.as_ref().cloned()
    };

    if let Some(dht) = dht {
        Ok(Some(dht.get_peer_id().await))
    } else {
        Ok(None) // Return None if DHT is not running
    }
}

#[tauri::command]
async fn get_dht_connected_peers(state: State<'_, AppState>) -> Result<Vec<String>, String> {
    let dht = {
        let dht_guard = state.dht.lock().await;
        dht_guard.as_ref().cloned()
    };

    if let Some(dht) = dht {
        // Get connected peers from DHT
        let connected_peers = dht.get_connected_peers().await;
        Ok(connected_peers)
    } else {
        Ok(Vec::new()) // Return empty vector if DHT is not running
    }
}

#[tauri::command]
async fn send_dht_message(
    state: State<'_, AppState>,
    peer_id: String,
    message: serde_json::Value,
) -> Result<(), String> {
    let dht = {
        let dht_guard = state.dht.lock().await;
        dht_guard.as_ref().cloned()
    };

    if let Some(dht) = dht {
        // Send message through DHT to target peer
        dht.send_message_to_peer(&peer_id, message)
            .await
            .map_err(|e| format!("Failed to send DHT message: {}", e))
    } else {
        Err("DHT not available".to_string())
    }
}

#[tauri::command]
async fn get_dht_health(state: State<'_, AppState>) -> Result<Option<DhtMetricsSnapshot>, String> {
    let dht = {
        let dht_guard = state.dht.lock().await;
        dht_guard.as_ref().cloned()
    };

    if let Some(dht) = dht {
        Ok(Some(dht.metrics_snapshot().await))
    } else {
        Ok(None)
    }
}

#[tauri::command]
async fn get_dht_events(state: State<'_, AppState>) -> Result<Vec<String>, String> {
    let dht = {
        let dht_guard = state.dht.lock().await;
        dht_guard.as_ref().cloned()
    };

    if let Some(dht) = dht {
        let events = dht.drain_events(100).await;
        // Convert events to concise human-readable strings for the UI
        let mapped: Vec<String> = events
            .into_iter()
            .map(|e| match e {
                DhtEvent::PeerDiscovered(p) => format!("peer_discovered:{}", p),
                DhtEvent::PeerConnected(p) => format!("peer_connected:{}", p),
                DhtEvent::PeerDisconnected(p) => format!("peer_disconnected:{}", p),
                DhtEvent::FileDiscovered(meta) => format!(
                    "file_discovered:{}:{}:{}",
                    meta.file_hash, meta.file_name, meta.file_size
                ),
                DhtEvent::DownloadedFile(_) => "file_downloaded".to_string(),
                DhtEvent::PublishedFile(meta) => format!(
                    "file_published:{}:{}:{}",
                    meta.file_hash, meta.file_name, meta.file_size
                ),
                DhtEvent::FileNotFound(hash) => format!("file_not_found:{}", hash),
                DhtEvent::Error(err) => format!("error:{}", err),
                DhtEvent::ProxyStatus {
                    id,
                    address,
                    status,
                    latency_ms,
                    error,
                } => {
                    let lat = latency_ms
                        .map(|ms| format!("{ms}"))
                        .unwrap_or_else(|| "-".into());
                    let err = error.unwrap_or_default();
                    format!(
                        "proxy_status:{id}:{address}:{status}:{lat}{}",
                        if err.is_empty() {
                            "".into()
                        } else {
                            format!(":{err}")
                        }
                    )
                }
                DhtEvent::NatStatus {
                    state,
                    confidence,
                    last_error,
                    summary,
                } => match serde_json::to_string(&serde_json::json!({
                    "state": state,
                    "confidence": confidence,
                    "lastError": last_error,
                    "summary": summary,
                })) {
                    Ok(json) => format!("nat_status:{json}"),
                    Err(_) => "nat_status:{}".to_string(),
                },
                DhtEvent::PeerRtt { peer, rtt_ms } => format!("peer_rtt:{peer}:{rtt_ms}"),
                DhtEvent::EchoReceived { from, utf8, bytes } => format!(
                    "echo_received:{}:{}:{}",
                    from,
                    utf8.unwrap_or_default(),
                    bytes
                ),
                DhtEvent::BitswapDataReceived { query_id, data } => {
                    format!("bitswap_data_received:{}:{}", query_id, data.len())
                }
                DhtEvent::BitswapError { query_id, error } => {
                    format!("bitswap_error:{}:{}", query_id, error)
                }
                DhtEvent::FileDownloaded { file_hash } => {
                    format!("file_downloaded:{}", file_hash)
                }
            })
            .collect();
        Ok(mapped)
    } else {
        Ok(vec![])
    }
}

#[tauri::command]
fn get_cpu_temperature() -> Option<f32> {
    static mut LAST_UPDATE: Option<Instant> = None;
    unsafe {
        if let Some(last) = LAST_UPDATE {
            if last.elapsed() < MINIMUM_CPU_UPDATE_INTERVAL {
                return None;
            }
        }
        LAST_UPDATE = Some(Instant::now());
    }

    // Try sysinfo first (works on some platforms including M1 macs and some Windows)
    let mut sys = System::new_all();
    sys.refresh_cpu_all();
    let components = Components::new_with_refreshed_list();

    let mut core_count = 0;

    let sum: f32 = components
        .iter()
        .filter(|c| {
            let label = c.label().to_lowercase();
            label.contains("cpu")
                || label.contains("package")
                || label.contains("tdie")
                || label.contains("core")
                || label.contains("thermal")
        })
        .map(|c| {
            core_count += 1;
            c.temperature()
        })
        .sum();
    if core_count > 0 {
        return Some(sum / core_count as f32);
    }

    // Windows-specific temperature detection methods
    #[cfg(target_os = "windows")]
    {
        if let Some(temp) = get_windows_temperature() {
            return Some(temp);
        }
    }

    // Linux-specific temperature detection methods
    #[cfg(target_os = "linux")]
    {
        if let Some(temp) = get_linux_temperature() {
            return Some(temp);
        }
    }

    // Fallback for other platforms
    let stat_sys = SystemStat::new();
    if let Ok(temp) = stat_sys.cpu_temp() {
        return Some(temp);
    }

    None
}

#[cfg(target_os = "windows")]
fn get_windows_temperature() -> Option<f32> {
    use std::process::Command;

    // Method 1: Try the fastest method first - HighPrecisionTemperature from WMI
    if let Ok(output) = Command::new("powershell")
        .args([
            "-Command",
            "Get-WmiObject -Query \"SELECT HighPrecisionTemperature FROM Win32_PerfRawData_Counters_ThermalZoneInformation\" | Select-Object -First 1 -ExpandProperty HighPrecisionTemperature"
        ])
        .output()
    {
        if let Ok(output_str) = String::from_utf8(output.stdout) {
            if let Ok(temp_tenths_kelvin) = output_str.trim().parse::<f32>() {
                let temp_celsius = (temp_tenths_kelvin / 10.0) - 273.15;
                if temp_celsius > 0.0 && temp_celsius < 150.0 {
                    return Some(temp_celsius);
                }
            }
        }
    }

    // Method 2: Fallback to regular Temperature field
    if let Ok(output) = Command::new("powershell")
        .args([
            "-Command",
            "Get-WmiObject -Query \"SELECT Temperature FROM Win32_PerfRawData_Counters_ThermalZoneInformation\" | Select-Object -First 1 -ExpandProperty Temperature"
        ])
        .output()
    {
        if let Ok(output_str) = String::from_utf8(output.stdout) {
            if let Ok(temp_tenths_kelvin) = output_str.trim().parse::<f32>() {
                let temp_celsius = (temp_tenths_kelvin / 10.0) - 273.15;
                if temp_celsius > 0.0 && temp_celsius < 150.0 {
                    return Some(temp_celsius);
                }
            }
        }
    }

    None
}

#[cfg(target_os = "linux")]
fn get_linux_temperature() -> Option<f32> {
    use std::fs;

    // Method 1: Try sensors command first (most reliable and matches user expectations)
    if let Ok(output) = std::process::Command::new("sensors")
        .arg("-u") // Raw output
        .output()
    {
        if let Ok(output_str) = String::from_utf8(output.stdout) {
            let lines: Vec<&str> = output_str.lines().collect();
            let mut i = 0;

            while i < lines.len() {
                let line = lines[i].trim();

                // Look for CPU package temperature section
                if line.contains("Package id 0:") {
                    // Look for temp1_input in the following lines
                    for j in (i + 1)..(i + 10).min(lines.len()) {
                        let temp_line = lines[j].trim();
                        if temp_line.starts_with("temp1_input:") {
                            if let Some(temp_str) = temp_line.split(':').nth(1) {
                                if let Ok(temp) = temp_str.trim().parse::<f32>() {
                                    if temp > 0.0 && temp < 150.0 {
                                        return Some(temp);
                                    }
                                }
                            }
                            break;
                        }
                    }
                }
                // Look for first core temperature as fallback
                else if line.contains("Core 0:") {
                    // Look for temp2_input (Core 0 uses temp2_input)
                    for j in (i + 1)..(i + 10).min(lines.len()) {
                        let temp_line = lines[j].trim();
                        if temp_line.starts_with("temp2_input:") {
                            if let Some(temp_str) = temp_line.split(':').nth(1) {
                                if let Ok(temp) = temp_str.trim().parse::<f32>() {
                                    if temp > 0.0 && temp < 150.0 {
                                        return Some(temp);
                                    }
                                }
                            }
                            break;
                        }
                    }
                }
                i += 1;
            }
        }
    }

    // Method 2: Try thermal zones (fallback)
    // Look for CPU thermal zones in /sys/class/thermal/
    // Prioritize x86_pkg_temp as it's usually the most accurate for CPU package temperature
    for i in 0..20 {
        let type_path = format!("/sys/class/thermal/thermal_zone{}/type", i);
        if let Ok(zone_type) = fs::read_to_string(&type_path) {
            let zone_type = zone_type.trim().to_lowercase();
            if zone_type == "x86_pkg_temp" {
                let thermal_path = format!("/sys/class/thermal/thermal_zone{}/temp", i);
                if let Ok(temp_str) = fs::read_to_string(&thermal_path) {
                    if let Ok(temp_millidegrees) = temp_str.trim().parse::<i32>() {
                        let temp_celsius = temp_millidegrees as f32 / 1000.0;
                        if temp_celsius > 0.0 && temp_celsius < 150.0 {
                            return Some(temp_celsius);
                        }
                    }
                }
            }
        }
    }

    // Fallback to other CPU thermal zones
    for i in 0..20 {
        let type_path = format!("/sys/class/thermal/thermal_zone{}/type", i);
        if let Ok(zone_type) = fs::read_to_string(&type_path) {
            let zone_type = zone_type.trim().to_lowercase();
            if zone_type.contains("cpu")
                || zone_type.contains("coretemp")
                || zone_type.contains("k10temp")
            {
                let thermal_path = format!("/sys/class/thermal/thermal_zone{}/temp", i);
                if let Ok(temp_str) = fs::read_to_string(&thermal_path) {
                    if let Ok(temp_millidegrees) = temp_str.trim().parse::<i32>() {
                        let temp_celsius = temp_millidegrees as f32 / 1000.0;
                        if temp_celsius > 0.0 && temp_celsius < 150.0 {
                            return Some(temp_celsius);
                        }
                    }
                }
            }
        }
    }

    // Method 3: Try hwmon (hardware monitoring) interfaces
    // Look for CPU temperature sensors in /sys/class/hwmon/
    for i in 0..10 {
        let hwmon_dir = format!("/sys/class/hwmon/hwmon{}", i);

        // Check if this hwmon device is for CPU temperature
        let name_path = format!("{}/name", hwmon_dir);
        if let Ok(name) = fs::read_to_string(&name_path) {
            let name = name.trim().to_lowercase();
            if name.contains("coretemp")
                || name.contains("k10temp")
                || name.contains("cpu")
                || name.contains("acpi")
            {
                // Try different temperature input files
                for temp_input in 1..=8 {
                    let temp_path = format!("{}/temp{}_input", hwmon_dir, temp_input);
                    if let Ok(temp_str) = fs::read_to_string(&temp_path) {
                        if let Ok(temp_millidegrees) = temp_str.trim().parse::<i32>() {
                            let temp_celsius = temp_millidegrees as f32 / 1000.0;
                            if temp_celsius > 0.0 && temp_celsius < 150.0 {
                                return Some(temp_celsius);
                            }
                        }
                    }
                }
            }
        }
    }

    // Method 4: Try reading from specific CPU temperature files
    let cpu_temp_paths = [
        "/sys/devices/platform/coretemp.0/hwmon/hwmon*/temp1_input",
        "/sys/devices/platform/coretemp.0/temp1_input",
        "/sys/bus/platform/devices/coretemp.0/hwmon/hwmon*/temp*_input",
        "/sys/devices/pci0000:00/0000:00:18.3/hwmon/hwmon*/temp1_input", // AMD
    ];

    for pattern in &cpu_temp_paths {
        if let Ok(paths) = glob::glob(pattern) {
            for path_result in paths {
                if let Ok(path) = path_result {
                    if let Ok(temp_str) = fs::read_to_string(&path) {
                        if let Ok(temp_millidegrees) = temp_str.trim().parse::<i32>() {
                            let temp_celsius = temp_millidegrees as f32 / 1000.0;
                            if temp_celsius > 0.0 && temp_celsius < 150.0 {
                                return Some(temp_celsius);
                            }
                        }
                    }
                }
            }
        }
    }

    None
}

#[tauri::command]
fn detect_locale() -> String {
    sys_locale::get_locale().unwrap_or_else(|| "en-US".into())
}

#[tauri::command]
async fn start_file_transfer_service(
    app: tauri::AppHandle,
    state: State<'_, AppState>,
) -> Result<(), String> {
    {
        let ft_guard = state.file_transfer.lock().await;
        if ft_guard.is_some() {
            return Err("File transfer service is already running".to_string());
        }
    }

    let file_transfer_service = FileTransferService::new()
        .await
        .map_err(|e| format!("Failed to start file transfer service: {}", e))?;

    let ft_arc = Arc::new(file_transfer_service);
    {
        let mut ft_guard = state.file_transfer.lock().await;
        *ft_guard = Some(ft_arc.clone());
    }

    // Initialize WebRTC service with file transfer service
    let webrtc_service = WebRTCService::new(ft_arc.clone())
        .await
        .map_err(|e| format!("Failed to start WebRTC service: {}", e))?;

    let webrtc_arc = Arc::new(webrtc_service);
    {
        let mut webrtc_guard = state.webrtc.lock().await;
        *webrtc_guard = Some(webrtc_arc.clone());
    }

    {
        let mut pump_guard = state.file_transfer_pump.lock().await;
        if pump_guard.is_none() {
            let app_handle = app.clone();
            let ft_clone = ft_arc.clone();
            let handle = tokio::spawn(async move {
                pump_file_transfer_events(app_handle, ft_clone).await;
            });
            *pump_guard = Some(handle);
        }
    }

    Ok(())
}

#[tauri::command]
async fn upload_file_to_network(
    state: State<'_, AppState>,
    file_path: String,
) -> Result<(), String> {
    let ft = {
        let ft_guard = state.file_transfer.lock().await;
        ft_guard.as_ref().cloned()
    };

    if let Some(ft) = ft {
        // Upload the file
        let file_name = file_path.split('/').last().unwrap_or(&file_path);

        ft.upload_file(file_path.clone(), file_name.to_string())
            .await
            .map_err(|e| format!("Failed to upload file: {}", e))?;

        // Get the file hash by reading the file and calculating it
        let file_data = tokio::fs::read(&file_path)
            .await
            .map_err(|e| format!("Failed to read file: {}", e))?;
        let file_hash = file_transfer::FileTransferService::calculate_file_hash(&file_data);

        // Also publish to DHT if it's running
        let dht = {
            let dht_guard = state.dht.lock().await;
            dht_guard.as_ref().cloned()
        };

        if let Some(dht) = dht {
            let mut metadata = FileMetadata {
                file_hash: file_hash.clone(),
                file_name: file_name.to_string(),
                file_size: file_data.len() as u64,
                file_data: file_data.clone(),
                seeders: vec![],
                created_at: std::time::SystemTime::now()
                    .duration_since(std::time::UNIX_EPOCH)
                    .unwrap()
                    .as_secs(),
                mime_type: None,
                is_encrypted: false,
                encryption_method: None,
                key_fingerprint: None,
                parent_hash: None,
                version: Some(1),
                cids: None,
            };

            match dht.publish_file(metadata.clone()).await {
                Ok(_) => info!("Published file metadata to DHT: {}", file_hash),
                Err(e) => warn!("Failed to publish file metadata to DHT: {}", e),
            };
            Ok(())
        } else {
            Err("DHT Service not running.".to_string())
        }
    } else {
        Err("File transfer service is not running".to_string())
    }
}

#[tauri::command]
async fn download_blocks_from_network (
    state: State<'_, AppState>,
    file_metadata: FileMetadata,
) -> Result<(), String> {
    {

        let dht = {
            let dht_guard = state.dht.lock().await;
            dht_guard.as_ref().cloned()
        };

        if let Some(dht) = dht {
            dht.download_file(file_metadata).await
        } else {
            Err("DHT node is not running".to_string())
        }
    }
}

// #[tauri::command]
// async fn download_file_from_network(
//     state: State<'_, AppState>,
//     file_hash: String,
//     output_path: String,
// ) -> Result<String, String> {
//     let ft = {
//         let ft_guard = state.file_transfer.lock().await;
//         ft_guard.as_ref().cloned()
//     };

//     if let Some(_ft) = ft {
//         info!("Starting P2P download for: {}", file_hash);

//         // Search DHT for file metadata
//         let dht = {
//             let dht_guard = state.dht.lock().await;
//             dht_guard.as_ref().cloned()
//         };

//         if let Some(dht_service) = dht {
//             // Search for file metadata in DHT with 5 second timeout
//             match dht_service.search_metadata(file_hash.clone(), 5000).await {
//                 Ok(Some(metadata)) => {
//                     info!(
//                         "Found file metadata in DHT: {} (size: {} bytes)",
//                         metadata.file_name, metadata.file_size
//                     );

//                     // Implement peer discovery for file chunks
//                     info!(
//                         "Discovering peers for file: {} with {} known seeders",
//                         metadata.file_name,
//                         metadata.seeders.len()
//                     );

//                     if metadata.seeders.is_empty() {
//                         return Err(format!(
//                             "No seeders available for file: {} ({})",
//                             metadata.file_name, metadata.file_hash
//                         ));
//                     }

//                     // Discover and verify available peers for this file
//                     let available_peers = dht_service
//                         .discover_peers_for_file(&metadata)
//                         .await
//                         .map_err(|e| format!("Peer discovery failed: {}", e))?;

//                     if available_peers.is_empty() {
//                         info!("File found but no seeders currently available");
//                         // TODO: Return metadata to frontend with 0 seeders instead of error
//                         return Err(format!(
//                             "File found but no seeders available: {} ({} bytes) - 0 seeders online",
//                             metadata.file_name, metadata.file_size
//                         ));
//                     }

//                     // Implement chunk requesting protocol with real WebRTC
//                     // Create WebRTC offer for the first available peer
//                     let webrtc = {
//                         let webrtc_guard = state.webrtc.lock().await;
//                         webrtc_guard.as_ref().cloned()
//                     };

//                     if let Some(webrtc_service) = webrtc {
//                         // Select the best peer for download
//                         let selected_peer = if available_peers.len() == 1 {
//                             available_peers[0].clone()
//                         } else {
//                             // Use peer selection strategy to pick the best peer
//                             let recommended = dht_service
//                                 .select_peers_with_strategy(
//                                     &available_peers,
//                                     1,
//                                     crate::peer_selection::SelectionStrategy::FastestFirst,
//                                     false,
//                                 )
//                                 .await;
//                             recommended
//                                 .into_iter()
//                                 .next()
//                                 .unwrap_or_else(|| available_peers[0].clone())
//                         };

//                         info!("Selected peer {} for WebRTC download", selected_peer);

//                         // Create WebRTC offer
//                         match webrtc_service.create_offer(selected_peer.clone()).await {
//                             Ok(offer) => {
//                                 info!("Created WebRTC offer for peer {}", selected_peer);

//                                 // Send WebRTC offer via DHT signaling
//                                 let offer_request = dht::WebRTCOfferRequest {
//                                     offer_sdp: offer,
//                                     file_hash: metadata.file_hash.clone(),
//                                     requester_peer_id: dht_service.get_peer_id().await,
//                                 };

//                                 match dht_service
//                                     .send_webrtc_offer(selected_peer.clone(), offer_request)
//                                     .await
//                                 {
//                                     Ok(answer_receiver) => {
//                                         info!(
//                                             "Sent WebRTC offer to peer {}, waiting for answer",
//                                             selected_peer
//                                         );

//                                         // Wait for WebRTC answer with timeout
//                                         match tokio::time::timeout(
//                                             Duration::from_secs(30),
//                                             answer_receiver,
//                                         )
//                                         .await
//                                         {
//                                             Ok(Ok(Ok(answer_response))) => {
//                                                 info!(
//                                                     "Received WebRTC answer from peer {}",
//                                                     selected_peer
//                                                 );

//                                                 // Establish WebRTC connection with the answer
//                                                 match webrtc_service
//                                                     .establish_connection_with_answer(
//                                                         selected_peer.clone(),
//                                                         answer_response.answer_sdp,
//                                                     )
//                                                     .await
//                                                 {
//                                                     Ok(_) => {
//                                                         info!("WebRTC connection established with peer {}", selected_peer);

//                                                         // Send file request over WebRTC data channel
//                                                         let file_request = crate::webrtc_service::WebRTCFileRequest {
//                                                             file_hash: metadata.file_hash.clone(),
//                                                             file_name: metadata.file_name.clone(),
//                                                             file_size: metadata.file_size,
//                                                             requester_peer_id: dht_service.get_peer_id().await,
//                                                         };

//                                                         match webrtc_service
//                                                             .send_file_request(
//                                                                 selected_peer.clone(),
//                                                                 file_request,
//                                                             )
//                                                             .await
//                                                         {
//                                                             Ok(_) => {
//                                                                 info!("Sent file request for {} to peer {}", metadata.file_name, selected_peer);

//                                                                 // The peer will now start sending chunks automatically
//                                                                 // We don't need to request individual chunks - the WebRTC service handles this
//                                                                 Ok(format!(
//                                                                     "WebRTC download initiated: {} ({} bytes) from peer {}",
//                                                                     metadata.file_name, metadata.file_size, selected_peer
//                                                                 ))
//                                                             }
//                                                             Err(e) => {
//                                                                 warn!("Failed to send file request: {}", e);
//                                                                 Err(format!("Failed to send file request: {}", e))
//                                                             }
//                                                         }
//                                                     }
//                                                     Err(e) => {
//                                                         warn!("Failed to establish WebRTC connection: {}", e);
//                                                         Err(format!(
//                                                             "WebRTC connection failed: {}",
//                                                             e
//                                                         ))
//                                                     }
//                                                 }
//                                             }
//                                             Ok(Ok(Err(e))) => {
//                                                 warn!("WebRTC signaling failed: {}", e);
//                                                 Err(format!("WebRTC signaling failed: {}", e))
//                                             }
//                                             Ok(Err(_)) => {
//                                                 warn!("WebRTC answer receiver was canceled");
//                                                 Err("WebRTC answer receiver was canceled"
//                                                     .to_string())
//                                             }
//                                             Err(_) => {
//                                                 warn!(
//                                                     "WebRTC answer timeout from peer {}",
//                                                     selected_peer
//                                                 );
//                                                 Err(format!(
//                                                     "WebRTC answer timeout from peer {}",
//                                                     selected_peer
//                                                 ))
//                                             }
//                                         }
//                                     }
//                                     Err(e) => {
//                                         warn!("Failed to send WebRTC offer: {}", e);
//                                         Err(format!("Failed to send WebRTC offer: {}", e))
//                                     }
//                                 }
//                             }
//                             Err(e) => {
//                                 warn!("Failed to create WebRTC offer: {}", e);
//                                 Err(format!("WebRTC setup failed: {}", e))
//                             }
//                         }
//                     } else {
//                         Err("WebRTC service not available".to_string())
//                     }
//                 }
//                 Ok(()) => {
//                     return Err("DHT search timed out - file metadata not found".to_string());
//                 }
//                 Err(e) => {
//                     warn!("DHT search failed: {}", e);
//                     return Err(format!("DHT search failed: {}", e));
//                 }
//             }
//         } else {
//             return Err("DHT service not available".to_string());
//         }
//     } else {
//         Err("File transfer service is not running".to_string())
//     }
// }

#[tauri::command]
async fn upload_file_data_to_network(
    state: State<'_, AppState>,
    file_name: String,
    file_data: Vec<u8>,
    mime_type: Option<String>,
    is_encrypted: bool,
    encryption_method: Option<String>,
    key_fingerprint: Option<String>,
) -> Result<FileMetadata, String> {
    let dht_opt = { state.dht.lock().await.as_ref().cloned() };
    if let Some(dht) = dht_opt {
        // Calculate file hash from the data
        let file_hash = file_transfer::FileTransferService::calculate_file_hash(&file_data);

        // Store the file data directly in memory
        let file_size = file_data.len() as u64;
<<<<<<< HEAD
        let cloned_fd = file_data.clone();
        ft.store_file_data(file_hash.clone(), file_name.clone(), file_data)
            .await;

        // Also publish to DHT if it's running
        let dht = {
            let dht_guard = state.dht.lock().await;
            dht_guard.as_ref().cloned()
        };

        if let Some(dht) = dht {
            let metadata = FileMetadata {
                file_hash: file_hash.clone(),
                file_name: file_name.clone(),
                file_size: file_size,
                file_data: cloned_fd,
                seeders: vec![],
                created_at: std::time::SystemTime::now()
                    .duration_since(std::time::UNIX_EPOCH)
                    .unwrap()
                    .as_secs(),
                mime_type: None,
                is_encrypted: false,
                encryption_method: None,
                key_fingerprint: None,
                parent_hash: None,
                version: Some(1),
                cids: None,
            };

            if let Err(e) = dht.publish_file(metadata).await {
                warn!("Failed to publish file metadata to DHT: {}", e);
            }
=======
        let ft = {
            let ft_guard = state.file_transfer.lock().await;
            ft_guard.as_ref().cloned()
        };

        if let Some(ft) = ft {
            ft.store_file_data(file_hash.clone(), file_name.clone(), file_data)
                .await;
>>>>>>> 4a1e4aff
        }

        let created_at = std::time::SystemTime::now()
            .duration_since(std::time::UNIX_EPOCH)
            .unwrap()
            .as_secs();

        // Use the DHT versioning helper to fill in parent_hash/version
        let metadata = dht
            .prepare_versioned_metadata(
                file_hash.clone(),
                file_name,
                file_size,
                created_at,
                mime_type,
                is_encrypted,
                encryption_method,
                key_fingerprint,
            )
            .await?;

        dht.publish_file(metadata.clone()).await?;
        Ok(metadata)
    } else {
        Err("DHT not running".into())
    }
}

#[tauri::command]
async fn show_in_folder(path: String) -> Result<(), String> {
    #[cfg(target_os = "windows")]
    {
        std::process::Command::new("explorer")
            .args(["/select,", &path])
            .spawn()
            .map_err(|e| format!("Failed to open folder: {}", e))?;
    }

    #[cfg(target_os = "macos")]
    {
        std::process::Command::new("open")
            .args(["-R", &path])
            .spawn()
            .map_err(|e| format!("Failed to open folder: {}", e))?;
    }

    #[cfg(target_os = "linux")]
    {
        std::process::Command::new("xdg-open")
            .arg(&path)
            .spawn()
            .map_err(|e| format!("Failed to open file manager: {}", e))?;
    }
    Ok(())
}

#[tauri::command]
async fn write_file(path: String, contents: Vec<u8>) -> Result<(), String> {
    tokio::fs::write(&path, contents)
        .await
        .map_err(|e| format!("Failed to write file: {}", e))?;
    Ok(())
}

#[tauri::command]
async fn get_file_transfer_events(state: State<'_, AppState>) -> Result<Vec<String>, String> {
    let ft = {
        let ft_guard = state.file_transfer.lock().await;
        ft_guard.as_ref().cloned()
    };

    if let Some(ft) = ft {
        let events = ft.drain_events(100).await;
        let mapped: Vec<String> = events
            .into_iter()
            .map(|e| match e {
                FileTransferEvent::FileUploaded {
                    file_hash,
                    file_name,
                } => {
                    format!("file_uploaded:{}:{}", file_hash, file_name)
                }
                FileTransferEvent::FileDownloaded { file_path } => {
                    format!("file_downloaded:{}", file_path)
                }
                FileTransferEvent::FileNotFound { file_hash } => {
                    format!("file_not_found:{}", file_hash)
                }
                FileTransferEvent::Error { message } => {
                    format!("error:{}", message)
                }
                FileTransferEvent::DownloadAttempt(snapshot) => {
                    match serde_json::to_string(&snapshot) {
                        Ok(json) => format!("download_attempt:{}", json),
                        Err(_) => "download_attempt:{}".to_string(),
                    }
                }
            })
            .collect();
        Ok(mapped)
    } else {
        Ok(vec![])
    }
}

#[tauri::command]
async fn get_download_metrics(
    state: State<'_, AppState>,
) -> Result<DownloadMetricsSnapshot, String> {
    let ft = {
        let ft_guard = state.file_transfer.lock().await;
        ft_guard.as_ref().cloned()
    };

    if let Some(ft) = ft {
        Ok(ft.download_metrics_snapshot().await)
    } else {
        Ok(DownloadMetricsSnapshot::default())
    }
}

async fn pump_file_transfer_events(app: tauri::AppHandle, ft: Arc<FileTransferService>) {
    loop {
        let events = ft.drain_events(64).await;
        if events.is_empty() {
            if Arc::strong_count(&ft) <= 1 {
                break;
            }
            sleep(Duration::from_millis(250)).await;
            continue;
        }

        for event in events {
            match event {
                FileTransferEvent::DownloadAttempt(snapshot) => {
                    if let Err(err) = app.emit("download_attempt", &snapshot) {
                        warn!("Failed to emit download_attempt event: {}", err);
                    }
                }
                other => {
                    if let Err(err) = app.emit("file_transfer_event", format!("{:?}", other)) {
                        warn!("Failed to emit file_transfer_event: {}", err);
                    }
                }
            }
        }
    }
}

#[tauri::command]
async fn encrypt_file_with_password(
    input_path: String,
    output_path: String,
    password: String,
) -> Result<encryption::EncryptionInfo, String> {
    use std::path::Path;

    let input = Path::new(&input_path);
    let output = Path::new(&output_path);

    if !input.exists() {
        return Err("Input file does not exist".to_string());
    }

    let result =
        encryption::FileEncryption::encrypt_file_with_password(input, output, &password).await?;

    Ok(result.encryption_info)
}

#[tauri::command]
async fn decrypt_file_with_password(
    input_path: String,
    output_path: String,
    password: String,
    encryption_info: encryption::EncryptionInfo,
) -> Result<u64, String> {
    use std::path::Path;

    let input = Path::new(&input_path);
    let output = Path::new(&output_path);

    if !input.exists() {
        return Err("Encrypted file does not exist".to_string());
    }

    encryption::FileEncryption::decrypt_file_with_password(
        input,
        output,
        &password,
        &encryption_info,
    )
    .await
}

#[tauri::command]
async fn encrypt_file_for_upload(
    input_path: String,
    password: Option<String>,
) -> Result<(String, encryption::EncryptionInfo), String> {
    use std::path::Path;

    let input = Path::new(&input_path);
    if !input.exists() {
        return Err("Input file does not exist".to_string());
    }

    // Create encrypted file in same directory with .enc extension
    let encrypted_path = input.with_extension("enc");

    let result = if let Some(pwd) = password {
        encryption::FileEncryption::encrypt_file_with_password(input, &encrypted_path, &pwd).await?
    } else {
        // Generate random key for no-password encryption
        let key = encryption::FileEncryption::generate_random_key();
        encryption::FileEncryption::encrypt_file(input, &encrypted_path, &key).await?
    };

    Ok((
        encrypted_path.to_string_lossy().to_string(),
        result.encryption_info,
    ))
}

#[tauri::command]
async fn search_file_metadata(
    state: State<'_, AppState>,
    file_hash: String,
    timeout_ms: Option<u64>,
) -> Result<(), String> {
    let dht = {
        let dht_guard = state.dht.lock().await;
        dht_guard.as_ref().cloned()
    };

    if let Some(dht) = dht {
        let timeout = timeout_ms.unwrap_or(10_000);
        dht.search_metadata(file_hash, timeout).await
    } else {
        Err("DHT node is not running".to_string())
    }
}

#[tauri::command]
fn get_available_storage() -> f64 {
    let storage = available_space(Path::new("/")).unwrap_or(0);
    (storage as f64 / 1024.0 / 1024.0 / 1024.0).floor()
}

const DEFAULT_GETH_DATA_DIR: &str = "./bin/geth-data";

#[derive(Serialize)]
#[serde(rename_all = "camelCase")]
struct GethStatusPayload {
    installed: bool,
    running: bool,
    binary_path: Option<String>,
    data_dir: String,
    data_dir_exists: bool,
    log_path: Option<String>,
    log_available: bool,
    log_lines: usize,
    version: Option<String>,
    last_logs: Vec<String>,
    last_updated: u64,
}

fn resolve_geth_data_dir(data_dir: &str) -> Result<PathBuf, String> {
    let dir = PathBuf::from(data_dir);
    if dir.is_absolute() {
        return Ok(dir);
    }

    let exe_dir = std::env::current_exe()
        .map_err(|e| format!("Failed to get executable path: {}", e))?
        .parent()
        .ok_or_else(|| "Failed to determine executable directory".to_string())?
        .to_path_buf();

    Ok(exe_dir.join(dir))
}

fn read_last_lines(path: &Path, max_lines: usize) -> Result<Vec<String>, String> {
    let file = File::open(path).map_err(|e| format!("Failed to open log file: {}", e))?;
    let reader = BufReader::new(file);
    let mut buffer = VecDeque::with_capacity(max_lines);

    for line in reader.lines() {
        let line = line.map_err(|e| format!("Failed to read log file: {}", e))?;
        if buffer.len() == max_lines {
            buffer.pop_front();
        }
        buffer.push_back(line);
    }

    Ok(buffer.into_iter().collect())
}

#[tauri::command]
async fn get_geth_status(
    state: State<'_, AppState>,
    data_dir: Option<String>,
    log_lines: Option<usize>,
) -> Result<GethStatusPayload, String> {
    let requested_lines = log_lines.unwrap_or(40).clamp(1, 200);
    let data_dir_value = data_dir.unwrap_or_else(|| DEFAULT_GETH_DATA_DIR.to_string());

    let running = {
        let geth = state.geth.lock().await;
        geth.is_running()
    };

    let downloader = state.downloader.clone();
    let geth_path = downloader.geth_path();
    let installed = geth_path.exists();
    let binary_path = installed.then(|| geth_path.to_string_lossy().into_owned());

    let data_path = resolve_geth_data_dir(&data_dir_value)?;
    let data_dir_exists = data_path.exists();
    let log_path = data_path.join("geth.log");
    let log_available = log_path.exists();

    let last_logs = if log_available {
        match read_last_lines(&log_path, requested_lines) {
            Ok(lines) => lines,
            Err(err) => {
                warn!("Failed to read geth logs: {}", err);
                Vec::new()
            }
        }
    } else {
        Vec::new()
    };

    let version = if installed {
        match Command::new(&geth_path).arg("version").output() {
            Ok(output) if output.status.success() => {
                let stdout = String::from_utf8_lossy(&output.stdout).trim().to_string();
                if stdout.is_empty() {
                    None
                } else {
                    Some(stdout)
                }
            }
            Ok(output) => {
                warn!(
                    "geth version command exited with status {:?}",
                    output.status.code()
                );
                None
            }
            Err(err) => {
                warn!("Failed to execute geth version: {}", err);
                None
            }
        }
    } else {
        None
    };

    let last_updated = SystemTime::now()
        .duration_since(UNIX_EPOCH)
        .unwrap_or_default()
        .as_secs();

    let log_path_string = if log_available {
        Some(log_path.to_string_lossy().into_owned())
    } else {
        None
    };

    Ok(GethStatusPayload {
        installed,
        running,
        binary_path,
        data_dir: data_dir_value,
        data_dir_exists,
        log_path: log_path_string,
        log_available,
        log_lines: requested_lines,
        version,
        last_logs,
        last_updated,
    })
}

#[tauri::command]
async fn logout(state: State<'_, AppState>) -> Result<(), ()> {
    let mut active_account = state.active_account.lock().await;
    *active_account = None;

    // Clear private key from memory
    let mut active_key = state.active_account_private_key.lock().await;
    *active_key = None;

    Ok(())
}

async fn get_active_account(state: &State<'_, AppState>) -> Result<String, String> {
    state
        .active_account
        .lock()
        .await
        .clone()
        .ok_or_else(|| "No account is currently active. Please log in.".to_string())
}

// --- 2FA Commands ---

#[derive(serde::Serialize)]
struct TotpSetup {
    secret: String,
    otpauth_url: String,
}

#[tauri::command]
fn generate_totp_secret() -> Result<TotpSetup, String> {
    // Customize the issuer and account name.
    // The account name should ideally be the user's identifier (e.g., email or username).
    let issuer = "Chiral Network".to_string();
    let account_name = "Chiral User".to_string(); // Generic name, as it's not tied to a specific account yet

    // Generate a new secret using random bytes
    use rand::RngCore;
    let mut rng = rand::thread_rng();
    let mut secret_bytes = [0u8; 20]; // 160-bit secret (recommended for SHA1)
    rng.fill_bytes(&mut secret_bytes);
    let secret = Secret::Raw(secret_bytes.to_vec());

    // Create a TOTP object.
    let totp = TOTP::new(
        Algorithm::SHA1,
        6,  // 6 digits
        1,  // 1 second tolerance
        30, // 30 second step
        secret.to_bytes().map_err(|e| e.to_string())?,
        Some(issuer),
        account_name,
    )
    .map_err(|e| e.to_string())?;

    let otpauth_url = totp.get_url();
    // For totp-rs v5+, use to_encoded() to get the base32 string
    let secret_string = secret.to_encoded().to_string();

    Ok(TotpSetup {
        secret: secret_string,
        otpauth_url,
    })
}

#[tauri::command]
async fn is_2fa_enabled(state: State<'_, AppState>) -> Result<bool, String> {
    let address = get_active_account(&state).await?;
    let keystore = Keystore::load()?;
    Ok(keystore.is_2fa_enabled(&address)?)
}

#[tauri::command]
async fn verify_and_enable_totp(
    secret: String,
    code: String,
    password: String, // Password needed to encrypt the secret
    state: State<'_, AppState>,
) -> Result<bool, String> {
    let address = get_active_account(&state).await?;

    // 1. Verify the code against the provided secret first.
    // Create a Secret enum from the base32 string, then get its raw bytes.
    let secret_bytes = Secret::Encoded(secret.clone());
    let totp = TOTP::new(
        Algorithm::SHA1,
        6,
        1,
        30,
        secret_bytes.to_bytes().map_err(|e| e.to_string())?,
        Some("Chiral Network".to_string()),
        address.clone(),
    )
    .map_err(|e| e.to_string())?;

    if !totp.check_current(&code).unwrap_or(false) {
        return Ok(false); // Code is invalid, don't enable.
    }

    // 2. Code is valid, so save the secret to the keystore.
    let mut keystore = Keystore::load()?;
    keystore.set_2fa_secret(&address, &secret, &password)?;

    Ok(true)
}

#[tauri::command]
async fn verify_totp_code(
    code: String,
    password: String, // Password needed to decrypt the secret
    state: State<'_, AppState>,
) -> Result<bool, String> {
    let address = get_active_account(&state).await?;
    let keystore = Keystore::load()?;

    // 1. Retrieve the secret from the keystore.
    let secret_b32 = keystore
        .get_2fa_secret(&address, &password)?
        .ok_or_else(|| "2FA is not enabled for this account.".to_string())?;

    // 2. Verify the provided code against the stored secret.
    // Create a Secret enum from the base32 string, then get its raw bytes.
    let secret_bytes = Secret::Encoded(secret_b32);
    let totp = TOTP::new(
        Algorithm::SHA1,
        6,
        1,
        30,
        secret_bytes.to_bytes().map_err(|e| e.to_string())?,
        Some("Chiral Network".to_string()),
        address.clone(),
    )
    .map_err(|e| e.to_string())?;

    Ok(totp.check_current(&code).unwrap_or(false))
}

#[tauri::command]
async fn disable_2fa(password: String, state: State<'_, AppState>) -> Result<(), String> {
    // This action is protected by `with2FA` on the frontend, so we can assume
    // the user has already been verified via `verify_totp_code`.
    let address = get_active_account(&state).await?;
    let mut keystore = Keystore::load()?;
    keystore.remove_2fa_secret(&address, &password)?;
    Ok(())
}

// Peer Selection Commands

#[tauri::command]
async fn get_recommended_peers_for_file(
    state: State<'_, AppState>,
    file_hash: String,
    file_size: u64,
    require_encryption: bool,
) -> Result<Vec<String>, String> {
    let dht_guard = state.dht.lock().await;
    if let Some(ref dht) = *dht_guard {
        Ok(dht
            .get_recommended_peers_for_download(&file_hash, file_size, require_encryption)
            .await)
    } else {
        Err("DHT service not available".to_string())
    }
}

#[tauri::command]
async fn record_transfer_success(
    state: State<'_, AppState>,
    peer_id: String,
    bytes: u64,
    duration_ms: u64,
) -> Result<(), String> {
    let dht_guard = state.dht.lock().await;
    if let Some(ref dht) = *dht_guard {
        dht.record_transfer_success(&peer_id, bytes, duration_ms)
            .await;
        Ok(())
    } else {
        Err("DHT service not available".to_string())
    }
}

#[tauri::command]
async fn record_transfer_failure(
    state: State<'_, AppState>,
    peer_id: String,
    error: String,
) -> Result<(), String> {
    let dht_guard = state.dht.lock().await;
    if let Some(ref dht) = *dht_guard {
        dht.record_transfer_failure(&peer_id, &error).await;
        Ok(())
    } else {
        Err("DHT service not available".to_string())
    }
}

#[tauri::command]
async fn get_peer_metrics(
    state: State<'_, AppState>,
) -> Result<Vec<crate::peer_selection::PeerMetrics>, String> {
    let dht_guard = state.dht.lock().await;
    if let Some(ref dht) = *dht_guard {
        Ok(dht.get_peer_metrics().await)
    } else {
        Err("DHT service not available".to_string())
    }
}

#[tauri::command]
async fn select_peers_with_strategy(
    state: State<'_, AppState>,
    available_peers: Vec<String>,
    count: usize,
    strategy: String,
    require_encryption: bool,
) -> Result<Vec<String>, String> {
    use crate::peer_selection::SelectionStrategy;

    let selection_strategy = match strategy.as_str() {
        "fastest" => SelectionStrategy::FastestFirst,
        "reliable" => SelectionStrategy::MostReliable,
        "bandwidth" => SelectionStrategy::HighestBandwidth,
        "balanced" => SelectionStrategy::Balanced,
        "encryption" => SelectionStrategy::EncryptionPreferred,
        "load_balanced" => SelectionStrategy::LoadBalanced,
        _ => SelectionStrategy::Balanced,
    };

    let dht_guard = state.dht.lock().await;
    if let Some(ref dht) = *dht_guard {
        Ok(dht
            .select_peers_with_strategy(
                &available_peers,
                count,
                selection_strategy,
                require_encryption,
            )
            .await)
    } else {
        Err("DHT service not available".to_string())
    }
}

#[tauri::command]
async fn set_peer_encryption_support(
    state: State<'_, AppState>,
    peer_id: String,
    supported: bool,
) -> Result<(), String> {
    let dht_guard = state.dht.lock().await;
    if let Some(ref dht) = *dht_guard {
        dht.set_peer_encryption_support(&peer_id, supported).await;
        Ok(())
    } else {
        Err("DHT service not available".to_string())
    }
}

#[tauri::command]
async fn cleanup_inactive_peers(
    state: State<'_, AppState>,
    max_age_seconds: u64,
) -> Result<(), String> {
    let dht_guard = state.dht.lock().await;
    if let Some(ref dht) = *dht_guard {
        dht.cleanup_inactive_peers(max_age_seconds).await;
        Ok(())
    } else {
        Err("DHT service not available".to_string())
    }
}

#[tauri::command]
async fn send_chiral_transaction(
    state: State<'_, AppState>,
    to_address: String,
    amount: f64,
) -> Result<String, String> {
    // Get the active account address
    let account = get_active_account(&state).await?;
    
    // Get the private key from state
    let private_key = {
        let key_guard = state.active_account_private_key.lock().await;
        key_guard.clone().ok_or("No private key available. Please log in again.")?
    };
    
    let tx_hash = ethereum::send_transaction(
        &account,
        &to_address,
        amount,
        &private_key
    ).await?;
    
    Ok(tx_hash)
}

#[tauri::command]
async fn queue_transaction(
    app: tauri::AppHandle,
    state: State<'_, AppState>,
    to_address: String,
    amount: f64,
) -> Result<String, String> {
    // Validate account is logged in
    let _account = get_active_account(&state).await?;
    
    // Generate unique transaction ID
    let tx_id = format!("tx_{}", SystemTime::now()
        .duration_since(UNIX_EPOCH)
        .unwrap()
        .as_millis());
    
    // Create queued transaction
    let queued_tx = QueuedTransaction {
        id: tx_id.clone(),
        to_address,
        amount,
        timestamp: SystemTime::now()
            .duration_since(UNIX_EPOCH)
            .unwrap()
            .as_secs(),
    };
    
    // Add to queue
    {
        let mut queue = state.transaction_queue.lock().await;
        queue.push_back(queued_tx);
    }
    
    // Start processor if not running
    {
        let mut processor_guard = state.transaction_processor.lock().await;
        if processor_guard.is_none() {
            let app_handle = app.clone();
            let queue_arc = state.transaction_queue.clone();
            let processing_arc = state.processing_transaction.clone();
            
            // Clone the Arc references we need instead of borrowing state
            let active_account_arc = state.active_account.clone();
            let active_key_arc = state.active_account_private_key.clone();
            
            let handle = tokio::spawn(async move {
                process_transaction_queue(
                    app_handle, 
                    queue_arc, 
                    processing_arc,
                    active_account_arc,
                    active_key_arc
                ).await;
            });
            
            *processor_guard = Some(handle);
        }
    }
    
    Ok(tx_id)
}

async fn process_transaction_queue(
    app: tauri::AppHandle,
    queue: Arc<Mutex<VecDeque<QueuedTransaction>>>,
    processing: Arc<Mutex<bool>>,
    active_account: Arc<Mutex<Option<String>>>,
    active_private_key: Arc<Mutex<Option<String>>>,
) {
    loop {
        // Check if already processing
        {
            let is_processing = processing.lock().await;
            if *is_processing {
                tokio::time::sleep(Duration::from_millis(500)).await;
                continue;
            }
        }
        
        // Get next transaction from queue
        let next_tx = {
            let mut queue_guard = queue.lock().await;
            queue_guard.pop_front()
        };
        
        if let Some(tx) = next_tx {
            // Mark as processing
            {
                let mut is_processing = processing.lock().await;
                *is_processing = true;
            }
            
            // Emit queue status
            let _ = app.emit("transaction_queue_processing", &tx.id);
            
            // Get account and private key from the Arc references
            let account_opt = {
                let account_guard = active_account.lock().await;
                account_guard.clone()
            };
            
            let private_key_opt = {
                let key_guard = active_private_key.lock().await;
                key_guard.clone()
            };
            
            match (account_opt, private_key_opt) {
                (Some(account), Some(private_key)) => {
                    // Process transaction
                    match ethereum::send_transaction(
                        &account,
                        &tx.to_address,
                        tx.amount,
                        &private_key,
                    ).await {
                        Ok(tx_hash) => {
                            // Success - emit event
                            let _ = app.emit("transaction_sent", serde_json::json!({
                                "id": tx.id,
                                "txHash": tx_hash,
                                "to": tx.to_address,
                                "amount": tx.amount,
                            }));
                            
                            // Wait a bit before processing next (to ensure nonce increments)
                            tokio::time::sleep(Duration::from_secs(2)).await;
                        }
                        Err(e) => {
                            // Error - emit event
                            warn!("Transaction failed: {}", e);
                            let _ = app.emit("transaction_failed", serde_json::json!({
                                "id": tx.id,
                                "error": e,
                                "to": tx.to_address,
                                "amount": tx.amount,
                            }));
                        }
                    }
                }
                _ => {
                    // No account or private key - user logged out
                    warn!("Cannot process transaction - user logged out");
                    let _ = app.emit("transaction_failed", serde_json::json!({
                        "id": tx.id,
                        "error": "User logged out",
                        "to": tx.to_address,
                        "amount": tx.amount,
                    }));
                }
            }
            
            // Mark as not processing
            {
                let mut is_processing = processing.lock().await;
                *is_processing = false;
            }
        } else {
            // Queue is empty, sleep
            tokio::time::sleep(Duration::from_millis(500)).await;
        }
    }
}

#[tauri::command]
async fn get_transaction_queue_status(
    state: State<'_, AppState>,
) -> Result<serde_json::Value, String> {
    let queue = state.transaction_queue.lock().await;
    let processing = state.processing_transaction.lock().await;
    
    Ok(serde_json::json!({
        "queueLength": queue.len(),
        "isProcessing": *processing,
        "transactions": queue.iter().map(|tx| serde_json::json!({
            "id": tx.id,
            "to": tx.to_address,
            "amount": tx.amount,
            "timestamp": tx.timestamp,
        })).collect::<Vec<_>>(),
    }))
}


#[cfg(not(test))]
fn main() {
    // Initialize logging for debug builds
    #[cfg(debug_assertions)]
    {
        use tracing_subscriber::{fmt, prelude::*, EnvFilter};
        tracing_subscriber::registry()
            .with(fmt::layer())
            .with(
                EnvFilter::from_default_env()
                    .add_directive("chiral_network=info".parse().unwrap())
                    .add_directive("libp2p=debug".parse().unwrap())
                    .add_directive("libp2p_kad=debug".parse().unwrap())
                    .add_directive("libp2p_swarm=debug".parse().unwrap()),
            )
            .init();
    }

    // Parse command line arguments
    use clap::Parser;
    let args = headless::CliArgs::parse();

    // If running in headless mode, don't start the GUI
    if args.headless {
        println!("Running in headless mode...");

        // Create a tokio runtime for async operations
        let runtime = tokio::runtime::Runtime::new().expect("Failed to create tokio runtime");

        // Run the headless mode
        if let Err(e) = runtime.block_on(headless::run_headless(args)) {
            eprintln!("Error in headless mode: {}", e);
            std::process::exit(1);
        }
        return;
    }

    println!("Starting Chiral Network...");

    tauri::Builder::default()
        .manage(AppState {
            geth: Mutex::new(GethProcess::new()),
            downloader: Arc::new(GethDownloader::new()),
            miner_address: Mutex::new(None),
            active_account: Arc::new(Mutex::new(None)),
            active_account_private_key: Arc::new(Mutex::new(None)),
            rpc_url: Mutex::new("http://127.0.0.1:8545".to_string()),
            dht: Mutex::new(None),
            file_transfer: Mutex::new(None),
            webrtc: Mutex::new(None),
            proxies: Arc::new(Mutex::new(Vec::new())),
            file_transfer_pump: Mutex::new(None),
            socks5_proxy_cli: Mutex::new(args.socks5_proxy),

            // Initialize transaction queue
            transaction_queue: Arc::new(Mutex::new(VecDeque::new())),
            transaction_processor: Mutex::new(None),
            processing_transaction: Arc::new(Mutex::new(false)),
        })
        .invoke_handler(tauri::generate_handler![
            create_chiral_account,
            import_chiral_account,
            start_geth_node,
            stop_geth_node,
            save_account_to_keystore,
            load_account_from_keystore,
            list_keystore_accounts,
            remove_account_from_keystore,
            get_account_balance,
            send_chiral_transaction,
            queue_transaction,
            get_transaction_queue_status,
            get_network_peer_count,
            is_geth_running,
            check_geth_binary,
            get_geth_status,
            download_geth_binary,
            set_miner_address,
            start_miner,
            stop_miner,
            get_miner_status,
            get_miner_hashrate,
            get_current_block,
            get_network_stats,
            get_miner_logs,
            get_miner_performance,
            get_blocks_mined,
            get_recent_mined_blocks_pub,
            get_cpu_temperature,
            start_dht_node,
            stop_dht_node,
            publish_file_metadata,
            stop_publishing_file,
            search_file_metadata,
            connect_to_peer,
            get_dht_events,
            detect_locale,
            get_dht_health,
            get_dht_peer_count,
            get_dht_peer_id,
            get_dht_connected_peers,
            send_dht_message,
            start_file_transfer_service,
            upload_file_to_network,
            upload_file_data_to_network,
            // download_file_from_network,
            download_blocks_from_network,
            get_file_transfer_events,
            get_download_metrics,
            encrypt_file_with_password,
            decrypt_file_with_password,
            encrypt_file_for_upload,
            show_in_folder,
            write_file,
            get_available_storage,
            proxy_connect,
            proxy_disconnect,
            proxy_echo,
            list_proxies,
            generate_totp_secret,
            is_2fa_enabled,
            verify_and_enable_totp,
            verify_totp_code,
            logout,
            disable_2fa,
            get_recommended_peers_for_file,
            record_transfer_success,
            record_transfer_failure,
            get_peer_metrics,
            select_peers_with_strategy,
            set_peer_encryption_support,
            cleanup_inactive_peers,
            // upload_versioned_file,
            get_file_versions_by_name,
            establish_webrtc_connection,
            send_webrtc_file_request,
            get_webrtc_connection_status,
        ])
        .plugin(tauri_plugin_process::init())
        .plugin(tauri_plugin_os::init())
        .plugin(tauri_plugin_shell::init())
        .plugin(tauri_plugin_dialog::init())
        .plugin(tauri_plugin_store::Builder::default().build())
        .on_window_event(|window, event| {
            if let tauri::WindowEvent::Destroyed = event {
                // When window is destroyed, stop geth
                if let Some(state) = window.app_handle().try_state::<AppState>() {
                    if let Ok(mut geth) = state.geth.try_lock() {
                        let _ = geth.stop();
                        println!("Geth node stopped on window destroy");
                    }
                }
            }
        })
        .setup(|app| {
            // Clean up any orphaned geth processes on startup
            println!("Cleaning up any orphaned geth processes from previous sessions...");
            #[cfg(unix)]
            {
                use std::process::Command;
                // Kill any geth processes that might be running from previous sessions
                let _ = Command::new("pkill")
                    .arg("-9")
                    .arg("-f")
                    .arg("geth.*--datadir.*geth-data")
                    .output();
            }

            #[cfg(windows)]
            {
                use std::process::Command;
                // On Windows, use taskkill to terminate geth processes
                let _ = Command::new("taskkill")
                    .args(["/F", "/IM", "geth.exe"])
                    .output();
            }

            // Also remove the lock file if it exists
            let lock_file = std::path::Path::new(DEFAULT_GETH_DATA_DIR).join("LOCK");
            if lock_file.exists() {
                println!("Removing stale LOCK file: {:?}", lock_file);
                let _ = std::fs::remove_file(&lock_file);
            }

            // Remove geth.ipc file if it exists (another common lock point)
            let ipc_file = std::path::Path::new(DEFAULT_GETH_DATA_DIR).join("geth.ipc");
            if ipc_file.exists() {
                println!("Removing stale IPC file: {:?}", ipc_file);
                let _ = std::fs::remove_file(&ipc_file);
            }

            println!("App setup complete");
            println!("Window should be visible now!");

            let show_i = MenuItem::with_id(app, "show", "Show", true, None::<&str>)?;
            let hide_i = MenuItem::with_id(app, "hide", "Hide", true, None::<&str>)?;
            let quit_i = MenuItem::with_id(app, "quit", "Quit", true, None::<&str>)?;
            let menu = Menu::with_items(app, &[&show_i, &hide_i, &quit_i])?;

            let _tray = TrayIconBuilder::new()
                .icon(app.default_window_icon().unwrap().clone())
                .menu(&menu)
                .tooltip("Chiral Network")
                .show_menu_on_left_click(false)
                .on_tray_icon_event(|tray, event| match event {
                    TrayIconEvent::Click {
                        button: MouseButton::Left,
                        button_state: MouseButtonState::Up,
                        ..
                    } => {
                        println!("Tray icon left-clicked");
                        let app = tray.app_handle();
                        if let Some(window) = app.get_webview_window("main") {
                            let _ = window.unminimize();
                            let _ = window.show();
                            let _ = window.set_focus();
                        }
                    }
                    _ => {}
                })
                .on_menu_event(|app, event| match event.id.as_ref() {
                    "show" => {
                        println!("Show menu item clicked");
                        if let Some(window) = app.get_webview_window("main") {
                            let _ = window.show();
                            let _ = window.set_focus();
                        }
                    }
                    "hide" => {
                        println!("Hide menu item clicked");
                        if let Some(window) = app.get_webview_window("main") {
                            let _ = window.hide();
                        }
                    }
                    "quit" => {
                        println!("Quit menu item clicked");
                        // Stop geth before exiting
                        if let Some(state) = app.try_state::<AppState>() {
                            if let Ok(mut geth) = state.geth.try_lock() {
                                let _ = geth.stop();
                                println!("Geth node stopped");
                            }
                        }
                        app.exit(0);
                    }
                    _ => {}
                })
                .build(app)?;

            // Get the main window and ensure it's visible
            if let Some(window) = app.get_webview_window("main") {
                window.show().unwrap();
                window.set_focus().unwrap();
                println!("Window shown and focused");

                let app_handle = app.handle().clone();
                window.on_window_event(move |event| {
                    if let tauri::WindowEvent::CloseRequested { api, .. } = event {
                        // Prevent the window from closing and hide it instead
                        api.prevent_close();
                        if let Some(window) = app_handle.get_webview_window("main") {
                            let _ = window.hide();
                        }
                    }
                });
            } else {
                println!("Could not find main window!");
            }

            Ok(())
        })
        .build(tauri::generate_context!())
        .expect("error while building tauri application")
        .run(|app_handle, event| match event {
            tauri::RunEvent::ExitRequested { .. } => {
                println!("Exit requested event received");
                // Don't prevent exit, let it proceed naturally
            }
            tauri::RunEvent::Exit => {
                println!("App exiting, cleaning up geth...");
                // Stop geth before exiting
                if let Some(state) = app_handle.try_state::<AppState>() {
                    if let Ok(mut geth) = state.geth.try_lock() {
                        let _ = geth.stop();
                        println!("Geth node stopped on exit");
                    }
                }
            }
            _ => {}
        });
}<|MERGE_RESOLUTION|>--- conflicted
+++ resolved
@@ -50,9 +50,7 @@
 use tokio::{sync::Mutex, task::JoinHandle, time::sleep};
 use totp_rs::{Algorithm, Secret, TOTP};
 use tracing::{info, warn};
-<<<<<<< HEAD
 use webrtc_service::{WebRTCFileRequest, WebRTCService};
-=======
 
 #[derive(Clone)]
 struct QueuedTransaction {
@@ -61,7 +59,6 @@
     amount: f64,
     timestamp: u64,
 }
->>>>>>> 4a1e4aff
 
 struct AppState {
     geth: Mutex<GethProcess>,
@@ -71,7 +68,7 @@
     // Wrap in Arc so they can be cloned
     active_account: Arc<Mutex<Option<String>>>,
     active_account_private_key: Arc<Mutex<Option<String>>>,
-    
+
     rpc_url: Mutex<String>,
     dht: Mutex<Option<Arc<DhtService>>>,
     file_transfer: Mutex<Option<Arc<FileTransferService>>>,
@@ -79,52 +76,51 @@
     proxies: Arc<Mutex<Vec<ProxyNode>>>,
     file_transfer_pump: Mutex<Option<JoinHandle<()>>>,
     socks5_proxy_cli: Mutex<Option<String>>,
-    
+
     // New fields for transaction queue
     transaction_queue: Arc<Mutex<VecDeque<QueuedTransaction>>>,
     transaction_processor: Mutex<Option<JoinHandle<()>>>,
     processing_transaction: Arc<Mutex<bool>>,
 }
 
-
 #[tauri::command]
 async fn create_chiral_account(state: State<'_, AppState>) -> Result<EthAccount, String> {
     let account = create_new_account()?;
-    
+
     // Set as active account
     {
         let mut active_account = state.active_account.lock().await;
         *active_account = Some(account.address.clone());
     }
-    
+
     // Store private key in session
     {
         let mut active_key = state.active_account_private_key.lock().await;
         *active_key = Some(account.private_key.clone());
     }
-    
+
     Ok(account)
 }
 
 #[tauri::command]
 async fn import_chiral_account(
     private_key: String,
-    state: State<'_, AppState>
+    state: State<'_, AppState>,
 ) -> Result<EthAccount, String> {
     let account = get_account_from_private_key(&private_key)?;
-    
+
     // Set as active account
     {
         let mut active_account = state.active_account.lock().await;
         *active_account = Some(account.address.clone());
     }
-    
+
     // Store private key in session
     {
         let mut active_key = state.active_account_private_key.lock().await;
         *active_key = Some(account.private_key.clone());
     }
-    
+
     Ok(account)
 }
 
@@ -311,7 +307,6 @@
     }
 }
 
-<<<<<<< HEAD
 // #[tauri::command]
 // async fn upload_versioned_file(
 //     state: State<'_, AppState>,
@@ -336,20 +331,19 @@
 //             .unwrap()
 //             .as_secs();
 
-//         // Use the DHT versioning helper to fill in parent_hash/version
-//         let metadata = dht
-//             .prepare_versioned_metadata(
-//                 file_hash.clone(),
-//                 file_name,
-//                 file_size,
-//                 file_data,
-//                 created_at,
-//                 mime_type,
-//                 is_encrypted,
-//                 encryption_method,
-//                 key_fingerprint,
-//             )
-//             .await?;
+// Use the DHT versioning helper to fill in parent_hash/version
+// let metadata = dht
+//     .prepare_versioned_metadata(
+//         file_hash.clone(),
+//         file_name,
+//         file_data.len() as u64,  // Use file size directly from data
+//         created_at,
+//         mime_type,
+//         is_encrypted,
+//         encryption_method,
+//         key_fingerprint,
+//     )
+//     .await?;
 
 //         dht.publish_file(metadata.clone()).await?;
 //         Ok(metadata)
@@ -357,50 +351,6 @@
 //         Err("DHT not running".into())
 //     }
 // }
-=======
-#[tauri::command]
-async fn upload_versioned_file(
-    state: State<'_, AppState>,
-    file_name: String,
-    file_path: String,
-    file_size: u64,
-    mime_type: Option<String>,
-    is_encrypted: bool,
-    encryption_method: Option<String>,
-    key_fingerprint: Option<String>,
-) -> Result<FileMetadata, String> {
-    let dht_opt = { state.dht.lock().await.as_ref().cloned() };
-    if let Some(dht) = dht_opt {
-        // --- FIX: Calculate file_hash using file_transfer helper
-        let file_data = tokio::fs::read(&file_path).await.map_err(|e| e.to_string())?;
-        let file_hash = FileTransferService::calculate_file_hash(&file_data);
-
-        let created_at = std::time::SystemTime::now()
-            .duration_since(std::time::UNIX_EPOCH)
-            .unwrap()
-            .as_secs();
-
-        // Use the DHT versioning helper to fill in parent_hash/version
-        let metadata = dht
-            .prepare_versioned_metadata(
-                file_hash.clone(),
-                file_name,
-                file_data.len() as u64,  // Use file size directly from data
-                created_at,
-                mime_type,
-                is_encrypted,
-                encryption_method,
-                key_fingerprint,
-            )
-            .await?;
-
-        dht.publish_file(metadata.clone()).await?;
-        Ok(metadata)
-    } else {
-        Err("DHT not running".into())
-    }
-}
->>>>>>> 4a1e4aff
 
 /// Checks if the Geth RPC endpoint is ready to accept connections.
 async fn is_geth_rpc_ready(state: &State<'_, AppState>) -> bool {
@@ -1381,12 +1331,11 @@
 }
 
 #[tauri::command]
-async fn download_blocks_from_network (
+async fn download_blocks_from_network(
     state: State<'_, AppState>,
     file_metadata: FileMetadata,
 ) -> Result<(), String> {
     {
-
         let dht = {
             let dht_guard = state.dht.lock().await;
             dht_guard.as_ref().cloned()
@@ -1400,319 +1349,311 @@
     }
 }
 
+#[tauri::command]
+async fn download_file_from_network(
+    state: State<'_, AppState>,
+    file_hash: String,
+    output_path: String,
+) -> Result<String, String> {
+    let ft = {
+        let ft_guard = state.file_transfer.lock().await;
+        ft_guard.as_ref().cloned()
+    };
+
+    if let Some(_ft) = ft {
+        info!("Starting P2P download for: {}", file_hash);
+
+        // Search DHT for file metadata
+        let dht = {
+            let dht_guard = state.dht.lock().await;
+            dht_guard.as_ref().cloned()
+        };
+
+        if let Some(dht_service) = dht {
+            // Search for file metadata in DHT with 5 second timeout
+            match dht_service
+                .synchronous_search_metadata(file_hash.clone(), 5000)
+                .await
+            {
+                Ok(Some(metadata)) => {
+                    info!(
+                        "Found file metadata in DHT: {} (size: {} bytes)",
+                        metadata.file_name, metadata.file_size
+                    );
+
+                    // Implement peer discovery for file chunks
+                    info!(
+                        "Discovering peers for file: {} with {} known seeders",
+                        metadata.file_name,
+                        metadata.seeders.len()
+                    );
+
+                    if metadata.seeders.is_empty() {
+                        return Err(format!(
+                            "No seeders available for file: {} ({})",
+                            metadata.file_name, metadata.file_hash
+                        ));
+                    }
+
+                    // Discover and verify available peers for this file
+                    let available_peers = dht_service
+                        .discover_peers_for_file(&metadata)
+                        .await
+                        .map_err(|e| format!("Peer discovery failed: {}", e))?;
+
+                    if available_peers.is_empty() {
+                        info!("File found but no seeders currently available");
+                        // TODO: Return metadata to frontend with 0 seeders instead of error
+                        return Err(format!(
+                            "File found but no seeders available: {} ({} bytes) - 0 seeders online",
+                            metadata.file_name, metadata.file_size
+                        ));
+                    }
+
+                    // Implement chunk requesting protocol with real WebRTC
+                    // Create WebRTC offer for the first available peer
+                    let webrtc = {
+                        let webrtc_guard = state.webrtc.lock().await;
+                        webrtc_guard.as_ref().cloned()
+                    };
+
+                    if let Some(webrtc_service) = webrtc {
+                        // Select the best peer for download
+                        let selected_peer = if available_peers.len() == 1 {
+                            available_peers[0].clone()
+                        } else {
+                            // Use peer selection strategy to pick the best peer
+                            let recommended = dht_service
+                                .select_peers_with_strategy(
+                                    &available_peers,
+                                    1,
+                                    crate::peer_selection::SelectionStrategy::FastestFirst,
+                                    false,
+                                )
+                                .await;
+                            recommended
+                                .into_iter()
+                                .next()
+                                .unwrap_or_else(|| available_peers[0].clone())
+                        };
+
+                        info!("Selected peer {} for WebRTC download", selected_peer);
+
+                        // Create WebRTC offer
+                        match webrtc_service.create_offer(selected_peer.clone()).await {
+                            Ok(offer) => {
+                                info!("Created WebRTC offer for peer {}", selected_peer);
+
+                                // Send WebRTC offer via DHT signaling
+                                let offer_request = dht::WebRTCOfferRequest {
+                                    offer_sdp: offer,
+                                    file_hash: metadata.file_hash.clone(),
+                                    requester_peer_id: dht_service.get_peer_id().await,
+                                };
+
+                                match dht_service
+                                    .send_webrtc_offer(selected_peer.clone(), offer_request)
+                                    .await
+                                {
+                                    Ok(answer_receiver) => {
+                                        info!(
+                                            "Sent WebRTC offer to peer {}, waiting for answer",
+                                            selected_peer
+                                        );
+
+                                        // Wait for WebRTC answer with timeout
+                                        match tokio::time::timeout(
+                                            Duration::from_secs(30),
+                                            answer_receiver,
+                                        )
+                                        .await
+                                        {
+                                            Ok(Ok(Ok(answer_response))) => {
+                                                info!(
+                                                    "Received WebRTC answer from peer {}",
+                                                    selected_peer
+                                                );
+
+                                                // Establish WebRTC connection with the answer
+                                                match webrtc_service
+                                                    .establish_connection_with_answer(
+                                                        selected_peer.clone(),
+                                                        answer_response.answer_sdp,
+                                                    )
+                                                    .await
+                                                {
+                                                    Ok(_) => {
+                                                        info!("WebRTC connection established with peer {}", selected_peer);
+
+                                                        // Send file request over WebRTC data channel
+                                                        let file_request = crate::webrtc_service::WebRTCFileRequest {
+                                                            file_hash: metadata.file_hash.clone(),
+                                                            file_name: metadata.file_name.clone(),
+                                                            file_size: metadata.file_size,
+                                                            requester_peer_id: dht_service.get_peer_id().await,
+                                                        };
+
+                                                        match webrtc_service
+                                                            .send_file_request(
+                                                                selected_peer.clone(),
+                                                                file_request,
+                                                            )
+                                                            .await
+                                                        {
+                                                            Ok(_) => {
+                                                                info!("Sent file request for {} to peer {}", metadata.file_name, selected_peer);
+
+                                                                // The peer will now start sending chunks automatically
+                                                                // We don't need to request individual chunks - the WebRTC service handles this
+                                                                Ok(format!(
+                                                                    "WebRTC download initiated: {} ({} bytes) from peer {}",
+                                                                    metadata.file_name, metadata.file_size, selected_peer
+                                                                ))
+                                                            }
+                                                            Err(e) => {
+                                                                warn!("Failed to send file request: {}", e);
+                                                                Err(format!("Failed to send file request: {}", e))
+                                                            }
+                                                        }
+                                                    }
+                                                    Err(e) => {
+                                                        warn!("Failed to establish WebRTC connection: {}", e);
+                                                        Err(format!(
+                                                            "WebRTC connection failed: {}",
+                                                            e
+                                                        ))
+                                                    }
+                                                }
+                                            }
+                                            Ok(Ok(Err(e))) => {
+                                                warn!("WebRTC signaling failed: {}", e);
+                                                Err(format!("WebRTC signaling failed: {}", e))
+                                            }
+                                            Ok(Err(_)) => {
+                                                warn!("WebRTC answer receiver was canceled");
+                                                Err("WebRTC answer receiver was canceled"
+                                                    .to_string())
+                                            }
+                                            Err(_) => {
+                                                warn!(
+                                                    "WebRTC answer timeout from peer {}",
+                                                    selected_peer
+                                                );
+                                                Err(format!(
+                                                    "WebRTC answer timeout from peer {}",
+                                                    selected_peer
+                                                ))
+                                            }
+                                        }
+                                    }
+                                    Err(e) => {
+                                        warn!("Failed to send WebRTC offer: {}", e);
+                                        Err(format!("Failed to send WebRTC offer: {}", e))
+                                    }
+                                }
+                            }
+                            Err(e) => {
+                                warn!("Failed to create WebRTC offer: {}", e);
+                                Err(format!("WebRTC setup failed: {}", e))
+                            }
+                        }
+                    } else {
+                        Err("WebRTC service not available".to_string())
+                    }
+                }
+                Ok(None) => {
+                    return Err("DHT search timed out - file metadata not found".to_string());
+                }
+                Err(e) => {
+                    warn!("DHT search failed: {}", e);
+                    return Err(format!("DHT search failed: {}", e));
+                }
+            }
+        } else {
+            return Err("DHT service not available".to_string());
+        }
+    } else {
+        Err("File transfer service is not running".to_string())
+    }
+}
+
 // #[tauri::command]
-// async fn download_file_from_network(
+// async fn upload_file_data_to_network(
 //     state: State<'_, AppState>,
-//     file_hash: String,
-//     output_path: String,
-// ) -> Result<String, String> {
-//     let ft = {
-//         let ft_guard = state.file_transfer.lock().await;
-//         ft_guard.as_ref().cloned()
-//     };
-
-//     if let Some(_ft) = ft {
-//         info!("Starting P2P download for: {}", file_hash);
-
-//         // Search DHT for file metadata
+//     file_name: String,
+//     file_data: Vec<u8>,
+//     mime_type: Option<String>,
+//     is_encrypted: bool,
+//     encryption_method: Option<String>,
+//     key_fingerprint: Option<String>,
+// ) -> Result<FileMetadata, String> {
+//     let dht_opt = { state.dht.lock().await.as_ref().cloned() };
+//     if let Some(dht) = dht_opt {
+//         // Calculate file hash from the data
+//         let file_hash = file_transfer::FileTransferService::calculate_file_hash(&file_data);
+
+//         // Store the file data directly in memory
+//         let file_size = file_data.len() as u64;
+//         let cloned_fd = file_data.clone();
+//         ft.store_file_data(file_hash.clone(), file_name.clone(), file_data)
+//             .await;
+
+//         // Also publish to DHT if it's running
 //         let dht = {
 //             let dht_guard = state.dht.lock().await;
 //             dht_guard.as_ref().cloned()
 //         };
 
-//         if let Some(dht_service) = dht {
-//             // Search for file metadata in DHT with 5 second timeout
-//             match dht_service.search_metadata(file_hash.clone(), 5000).await {
-//                 Ok(Some(metadata)) => {
-//                     info!(
-//                         "Found file metadata in DHT: {} (size: {} bytes)",
-//                         metadata.file_name, metadata.file_size
-//                     );
-
-//                     // Implement peer discovery for file chunks
-//                     info!(
-//                         "Discovering peers for file: {} with {} known seeders",
-//                         metadata.file_name,
-//                         metadata.seeders.len()
-//                     );
-
-//                     if metadata.seeders.is_empty() {
-//                         return Err(format!(
-//                             "No seeders available for file: {} ({})",
-//                             metadata.file_name, metadata.file_hash
-//                         ));
-//                     }
-
-//                     // Discover and verify available peers for this file
-//                     let available_peers = dht_service
-//                         .discover_peers_for_file(&metadata)
-//                         .await
-//                         .map_err(|e| format!("Peer discovery failed: {}", e))?;
-
-//                     if available_peers.is_empty() {
-//                         info!("File found but no seeders currently available");
-//                         // TODO: Return metadata to frontend with 0 seeders instead of error
-//                         return Err(format!(
-//                             "File found but no seeders available: {} ({} bytes) - 0 seeders online",
-//                             metadata.file_name, metadata.file_size
-//                         ));
-//                     }
-
-//                     // Implement chunk requesting protocol with real WebRTC
-//                     // Create WebRTC offer for the first available peer
-//                     let webrtc = {
-//                         let webrtc_guard = state.webrtc.lock().await;
-//                         webrtc_guard.as_ref().cloned()
-//                     };
-
-//                     if let Some(webrtc_service) = webrtc {
-//                         // Select the best peer for download
-//                         let selected_peer = if available_peers.len() == 1 {
-//                             available_peers[0].clone()
-//                         } else {
-//                             // Use peer selection strategy to pick the best peer
-//                             let recommended = dht_service
-//                                 .select_peers_with_strategy(
-//                                     &available_peers,
-//                                     1,
-//                                     crate::peer_selection::SelectionStrategy::FastestFirst,
-//                                     false,
-//                                 )
-//                                 .await;
-//                             recommended
-//                                 .into_iter()
-//                                 .next()
-//                                 .unwrap_or_else(|| available_peers[0].clone())
-//                         };
-
-//                         info!("Selected peer {} for WebRTC download", selected_peer);
-
-//                         // Create WebRTC offer
-//                         match webrtc_service.create_offer(selected_peer.clone()).await {
-//                             Ok(offer) => {
-//                                 info!("Created WebRTC offer for peer {}", selected_peer);
-
-//                                 // Send WebRTC offer via DHT signaling
-//                                 let offer_request = dht::WebRTCOfferRequest {
-//                                     offer_sdp: offer,
-//                                     file_hash: metadata.file_hash.clone(),
-//                                     requester_peer_id: dht_service.get_peer_id().await,
-//                                 };
-
-//                                 match dht_service
-//                                     .send_webrtc_offer(selected_peer.clone(), offer_request)
-//                                     .await
-//                                 {
-//                                     Ok(answer_receiver) => {
-//                                         info!(
-//                                             "Sent WebRTC offer to peer {}, waiting for answer",
-//                                             selected_peer
-//                                         );
-
-//                                         // Wait for WebRTC answer with timeout
-//                                         match tokio::time::timeout(
-//                                             Duration::from_secs(30),
-//                                             answer_receiver,
-//                                         )
-//                                         .await
-//                                         {
-//                                             Ok(Ok(Ok(answer_response))) => {
-//                                                 info!(
-//                                                     "Received WebRTC answer from peer {}",
-//                                                     selected_peer
-//                                                 );
-
-//                                                 // Establish WebRTC connection with the answer
-//                                                 match webrtc_service
-//                                                     .establish_connection_with_answer(
-//                                                         selected_peer.clone(),
-//                                                         answer_response.answer_sdp,
-//                                                     )
-//                                                     .await
-//                                                 {
-//                                                     Ok(_) => {
-//                                                         info!("WebRTC connection established with peer {}", selected_peer);
-
-//                                                         // Send file request over WebRTC data channel
-//                                                         let file_request = crate::webrtc_service::WebRTCFileRequest {
-//                                                             file_hash: metadata.file_hash.clone(),
-//                                                             file_name: metadata.file_name.clone(),
-//                                                             file_size: metadata.file_size,
-//                                                             requester_peer_id: dht_service.get_peer_id().await,
-//                                                         };
-
-//                                                         match webrtc_service
-//                                                             .send_file_request(
-//                                                                 selected_peer.clone(),
-//                                                                 file_request,
-//                                                             )
-//                                                             .await
-//                                                         {
-//                                                             Ok(_) => {
-//                                                                 info!("Sent file request for {} to peer {}", metadata.file_name, selected_peer);
-
-//                                                                 // The peer will now start sending chunks automatically
-//                                                                 // We don't need to request individual chunks - the WebRTC service handles this
-//                                                                 Ok(format!(
-//                                                                     "WebRTC download initiated: {} ({} bytes) from peer {}",
-//                                                                     metadata.file_name, metadata.file_size, selected_peer
-//                                                                 ))
-//                                                             }
-//                                                             Err(e) => {
-//                                                                 warn!("Failed to send file request: {}", e);
-//                                                                 Err(format!("Failed to send file request: {}", e))
-//                                                             }
-//                                                         }
-//                                                     }
-//                                                     Err(e) => {
-//                                                         warn!("Failed to establish WebRTC connection: {}", e);
-//                                                         Err(format!(
-//                                                             "WebRTC connection failed: {}",
-//                                                             e
-//                                                         ))
-//                                                     }
-//                                                 }
-//                                             }
-//                                             Ok(Ok(Err(e))) => {
-//                                                 warn!("WebRTC signaling failed: {}", e);
-//                                                 Err(format!("WebRTC signaling failed: {}", e))
-//                                             }
-//                                             Ok(Err(_)) => {
-//                                                 warn!("WebRTC answer receiver was canceled");
-//                                                 Err("WebRTC answer receiver was canceled"
-//                                                     .to_string())
-//                                             }
-//                                             Err(_) => {
-//                                                 warn!(
-//                                                     "WebRTC answer timeout from peer {}",
-//                                                     selected_peer
-//                                                 );
-//                                                 Err(format!(
-//                                                     "WebRTC answer timeout from peer {}",
-//                                                     selected_peer
-//                                                 ))
-//                                             }
-//                                         }
-//                                     }
-//                                     Err(e) => {
-//                                         warn!("Failed to send WebRTC offer: {}", e);
-//                                         Err(format!("Failed to send WebRTC offer: {}", e))
-//                                     }
-//                                 }
-//                             }
-//                             Err(e) => {
-//                                 warn!("Failed to create WebRTC offer: {}", e);
-//                                 Err(format!("WebRTC setup failed: {}", e))
-//                             }
-//                         }
-//                     } else {
-//                         Err("WebRTC service not available".to_string())
-//                     }
-//                 }
-//                 Ok(()) => {
-//                     return Err("DHT search timed out - file metadata not found".to_string());
-//                 }
-//                 Err(e) => {
-//                     warn!("DHT search failed: {}", e);
-//                     return Err(format!("DHT search failed: {}", e));
-//                 }
+//         if let Some(dht) = dht {
+//             let metadata = FileMetadata {
+//                 file_hash: file_hash.clone(),
+//                 file_name: file_name.clone(),
+//                 file_size: file_size,
+//                 file_data: cloned_fd,
+//                 seeders: vec![],
+//                 created_at: std::time::SystemTime::now()
+//                     .duration_since(std::time::UNIX_EPOCH)
+//                     .unwrap()
+//                     .as_secs(),
+//                 mime_type: None,
+//                 is_encrypted: false,
+//                 encryption_method: None,
+//                 key_fingerprint: None,
+//                 parent_hash: None,
+//                 version: Some(1),
+//                 cids: None,
+//             };
+
+//             if let Err(e) = dht.publish_file(metadata).await {
+//                 warn!("Failed to publish file metadata to DHT: {}", e);
 //             }
-//         } else {
-//             return Err("DHT service not available".to_string());
 //         }
+
+//         let created_at = std::time::SystemTime::now()
+//             .duration_since(std::time::UNIX_EPOCH)
+//             .unwrap()
+//             .as_secs();
+
+//         // Use the DHT versioning helper to fill in parent_hash/version
+//         let metadata = dht
+//             .prepare_versioned_metadata(
+//                 file_hash.clone(),
+//                 file_name,
+//                 file_size,
+//                 created_at,
+//                 mime_type,
+//                 is_encrypted,
+//                 encryption_method,
+//                 key_fingerprint,
+//             )
+//             .await?;
+
+//         dht.publish_file(metadata.clone()).await?;
+//         Ok(metadata)
 //     } else {
-//         Err("File transfer service is not running".to_string())
+//         Err("DHT not running".into())
 //     }
 // }
-
-#[tauri::command]
-async fn upload_file_data_to_network(
-    state: State<'_, AppState>,
-    file_name: String,
-    file_data: Vec<u8>,
-    mime_type: Option<String>,
-    is_encrypted: bool,
-    encryption_method: Option<String>,
-    key_fingerprint: Option<String>,
-) -> Result<FileMetadata, String> {
-    let dht_opt = { state.dht.lock().await.as_ref().cloned() };
-    if let Some(dht) = dht_opt {
-        // Calculate file hash from the data
-        let file_hash = file_transfer::FileTransferService::calculate_file_hash(&file_data);
-
-        // Store the file data directly in memory
-        let file_size = file_data.len() as u64;
-<<<<<<< HEAD
-        let cloned_fd = file_data.clone();
-        ft.store_file_data(file_hash.clone(), file_name.clone(), file_data)
-            .await;
-
-        // Also publish to DHT if it's running
-        let dht = {
-            let dht_guard = state.dht.lock().await;
-            dht_guard.as_ref().cloned()
-        };
-
-        if let Some(dht) = dht {
-            let metadata = FileMetadata {
-                file_hash: file_hash.clone(),
-                file_name: file_name.clone(),
-                file_size: file_size,
-                file_data: cloned_fd,
-                seeders: vec![],
-                created_at: std::time::SystemTime::now()
-                    .duration_since(std::time::UNIX_EPOCH)
-                    .unwrap()
-                    .as_secs(),
-                mime_type: None,
-                is_encrypted: false,
-                encryption_method: None,
-                key_fingerprint: None,
-                parent_hash: None,
-                version: Some(1),
-                cids: None,
-            };
-
-            if let Err(e) = dht.publish_file(metadata).await {
-                warn!("Failed to publish file metadata to DHT: {}", e);
-            }
-=======
-        let ft = {
-            let ft_guard = state.file_transfer.lock().await;
-            ft_guard.as_ref().cloned()
-        };
-
-        if let Some(ft) = ft {
-            ft.store_file_data(file_hash.clone(), file_name.clone(), file_data)
-                .await;
->>>>>>> 4a1e4aff
-        }
-
-        let created_at = std::time::SystemTime::now()
-            .duration_since(std::time::UNIX_EPOCH)
-            .unwrap()
-            .as_secs();
-
-        // Use the DHT versioning helper to fill in parent_hash/version
-        let metadata = dht
-            .prepare_versioned_metadata(
-                file_hash.clone(),
-                file_name,
-                file_size,
-                created_at,
-                mime_type,
-                is_encrypted,
-                encryption_method,
-                key_fingerprint,
-            )
-            .await?;
-
-        dht.publish_file(metadata.clone()).await?;
-        Ok(metadata)
-    } else {
-        Err("DHT not running".into())
-    }
-}
 
 #[tauri::command]
 async fn show_in_folder(path: String) -> Result<(), String> {
@@ -2354,20 +2295,17 @@
 ) -> Result<String, String> {
     // Get the active account address
     let account = get_active_account(&state).await?;
-    
+
     // Get the private key from state
     let private_key = {
         let key_guard = state.active_account_private_key.lock().await;
-        key_guard.clone().ok_or("No private key available. Please log in again.")?
+        key_guard
+            .clone()
+            .ok_or("No private key available. Please log in again.")?
     };
-    
-    let tx_hash = ethereum::send_transaction(
-        &account,
-        &to_address,
-        amount,
-        &private_key
-    ).await?;
-    
+
+    let tx_hash = ethereum::send_transaction(&account, &to_address, amount, &private_key).await?;
+
     Ok(tx_hash)
 }
 
@@ -2380,13 +2318,16 @@
 ) -> Result<String, String> {
     // Validate account is logged in
     let _account = get_active_account(&state).await?;
-    
+
     // Generate unique transaction ID
-    let tx_id = format!("tx_{}", SystemTime::now()
-        .duration_since(UNIX_EPOCH)
-        .unwrap()
-        .as_millis());
-    
+    let tx_id = format!(
+        "tx_{}",
+        SystemTime::now()
+            .duration_since(UNIX_EPOCH)
+            .unwrap()
+            .as_millis()
+    );
+
     // Create queued transaction
     let queued_tx = QueuedTransaction {
         id: tx_id.clone(),
@@ -2397,13 +2338,13 @@
             .unwrap()
             .as_secs(),
     };
-    
+
     // Add to queue
     {
         let mut queue = state.transaction_queue.lock().await;
         queue.push_back(queued_tx);
     }
-    
+
     // Start processor if not running
     {
         let mut processor_guard = state.transaction_processor.lock().await;
@@ -2411,25 +2352,26 @@
             let app_handle = app.clone();
             let queue_arc = state.transaction_queue.clone();
             let processing_arc = state.processing_transaction.clone();
-            
+
             // Clone the Arc references we need instead of borrowing state
             let active_account_arc = state.active_account.clone();
             let active_key_arc = state.active_account_private_key.clone();
-            
+
             let handle = tokio::spawn(async move {
                 process_transaction_queue(
-                    app_handle, 
-                    queue_arc, 
+                    app_handle,
+                    queue_arc,
                     processing_arc,
                     active_account_arc,
-                    active_key_arc
-                ).await;
+                    active_key_arc,
+                )
+                .await;
             });
-            
+
             *processor_guard = Some(handle);
         }
     }
-    
+
     Ok(tx_id)
 }
 
@@ -2449,34 +2391,34 @@
                 continue;
             }
         }
-        
+
         // Get next transaction from queue
         let next_tx = {
             let mut queue_guard = queue.lock().await;
             queue_guard.pop_front()
         };
-        
+
         if let Some(tx) = next_tx {
             // Mark as processing
             {
                 let mut is_processing = processing.lock().await;
                 *is_processing = true;
             }
-            
+
             // Emit queue status
             let _ = app.emit("transaction_queue_processing", &tx.id);
-            
+
             // Get account and private key from the Arc references
             let account_opt = {
                 let account_guard = active_account.lock().await;
                 account_guard.clone()
             };
-            
+
             let private_key_opt = {
                 let key_guard = active_private_key.lock().await;
                 key_guard.clone()
             };
-            
+
             match (account_opt, private_key_opt) {
                 (Some(account), Some(private_key)) => {
                     // Process transaction
@@ -2485,43 +2427,54 @@
                         &tx.to_address,
                         tx.amount,
                         &private_key,
-                    ).await {
+                    )
+                    .await
+                    {
                         Ok(tx_hash) => {
                             // Success - emit event
-                            let _ = app.emit("transaction_sent", serde_json::json!({
-                                "id": tx.id,
-                                "txHash": tx_hash,
-                                "to": tx.to_address,
-                                "amount": tx.amount,
-                            }));
-                            
+                            let _ = app.emit(
+                                "transaction_sent",
+                                serde_json::json!({
+                                    "id": tx.id,
+                                    "txHash": tx_hash,
+                                    "to": tx.to_address,
+                                    "amount": tx.amount,
+                                }),
+                            );
+
                             // Wait a bit before processing next (to ensure nonce increments)
                             tokio::time::sleep(Duration::from_secs(2)).await;
                         }
                         Err(e) => {
                             // Error - emit event
                             warn!("Transaction failed: {}", e);
-                            let _ = app.emit("transaction_failed", serde_json::json!({
-                                "id": tx.id,
-                                "error": e,
-                                "to": tx.to_address,
-                                "amount": tx.amount,
-                            }));
+                            let _ = app.emit(
+                                "transaction_failed",
+                                serde_json::json!({
+                                    "id": tx.id,
+                                    "error": e,
+                                    "to": tx.to_address,
+                                    "amount": tx.amount,
+                                }),
+                            );
                         }
                     }
                 }
                 _ => {
                     // No account or private key - user logged out
                     warn!("Cannot process transaction - user logged out");
-                    let _ = app.emit("transaction_failed", serde_json::json!({
-                        "id": tx.id,
-                        "error": "User logged out",
-                        "to": tx.to_address,
-                        "amount": tx.amount,
-                    }));
-                }
-            }
-            
+                    let _ = app.emit(
+                        "transaction_failed",
+                        serde_json::json!({
+                            "id": tx.id,
+                            "error": "User logged out",
+                            "to": tx.to_address,
+                            "amount": tx.amount,
+                        }),
+                    );
+                }
+            }
+
             // Mark as not processing
             {
                 let mut is_processing = processing.lock().await;
@@ -2540,7 +2493,7 @@
 ) -> Result<serde_json::Value, String> {
     let queue = state.transaction_queue.lock().await;
     let processing = state.processing_transaction.lock().await;
-    
+
     Ok(serde_json::json!({
         "queueLength": queue.len(),
         "isProcessing": *processing,
@@ -2552,7 +2505,6 @@
         })).collect::<Vec<_>>(),
     }))
 }
-
 
 #[cfg(not(test))]
 fn main() {
@@ -2594,6 +2546,7 @@
     println!("Starting Chiral Network...");
 
     tauri::Builder::default()
+        .plugin(tauri_plugin_fs::init())
         .manage(AppState {
             geth: Mutex::new(GethProcess::new()),
             downloader: Arc::new(GethDownloader::new()),
@@ -2658,7 +2611,7 @@
             send_dht_message,
             start_file_transfer_service,
             upload_file_to_network,
-            upload_file_data_to_network,
+            // upload_file_data_to_network,
             // download_file_from_network,
             download_blocks_from_network,
             get_file_transfer_events,
