#![cfg_attr(
    all(not(debug_assertions), target_os = "windows"),
    windows_subsystem = "windows"
)]

pub mod commands;

pub mod analytics;
mod dht;
mod encryption;
mod ethereum;
mod file_transfer;
mod geth_downloader;
mod headless;
mod keystore;
mod manager;
mod multi_source_download;
pub mod net;
mod peer_selection;
mod pool;
mod webrtc_service;
use std::sync::Mutex as StdMutex;

use crate::commands::proxy::{
    list_proxies, proxy_connect, proxy_disconnect, proxy_echo, proxy_remove, ProxyNode,
};
use dht::{split_into_blocks, DhtEvent, DhtMetricsSnapshot, DhtService, FileMetadata, StringBlock};
use ethereum::{
    create_new_account, get_account_from_private_key, get_balance, get_block_number, get_hashrate,
    get_mined_blocks_count, get_mining_logs, get_mining_performance, get_mining_status,
    get_network_difficulty, get_network_hashrate, get_peer_count, get_recent_mined_blocks,
    start_mining, stop_mining, EthAccount, GethProcess, MinedBlock,
};
use file_transfer::{DownloadMetricsSnapshot, FileTransferEvent, FileTransferService};
use fs2::available_space;
use geth_downloader::GethDownloader;
use keystore::Keystore;
use lazy_static::lazy_static;
use serde::{Deserialize, Serialize};
use sha2::{Digest, Sha256};
use std::collections::{HashMap, VecDeque};
use std::fs::{self, File};
use std::path::{Path, PathBuf};
use std::process::Command;
use std::{
    io::{BufRead, BufReader},
    sync::Arc,
    time::{Duration, Instant, SystemTime, UNIX_EPOCH},
};
use sysinfo::{Components, System, MINIMUM_CPU_UPDATE_INTERVAL};
use systemstat::{Platform, System as SystemStat};
use tauri::{
    menu::{Menu, MenuItem},
    tray::{MouseButton, MouseButtonState, TrayIconBuilder, TrayIconEvent},
    Emitter, Manager, State,
};
use tokio::{io::AsyncReadExt, sync::Mutex, task::JoinHandle, time::sleep};
use totp_rs::{Algorithm, Secret, TOTP};
use tracing::{error, info, warn};
use webrtc_service::{WebRTCFileRequest, WebRTCService};
use multi_source_download::{MultiSourceDownloadService, MultiSourceEvent, MultiSourceProgress};

use crate::manager::ChunkManager; // Import the ChunkManager
use base64::{engine::general_purpose, Engine as _}; // For key encoding
use blockstore::block::Block;
use x25519_dalek::{PublicKey, StaticSecret}; // For key handling

#[derive(Clone)]
struct QueuedTransaction {
    id: String,
    to_address: String,
    amount: f64,
    timestamp: u64,
}

#[derive(Clone)]
struct StreamingUploadSession {
    file_name: String,
    file_size: u64,
    received_chunks: u32,
    total_chunks: u32,
    hasher: sha2::Sha256,
    created_at: std::time::SystemTime,
    chunk_cids: Vec<dht::Cid>, // Collect CIDs of all chunks for root block creation
}

struct AppState {
    geth: Mutex<GethProcess>,
    downloader: Arc<GethDownloader>,
    miner_address: Mutex<Option<String>>,

    // Wrap in Arc so they can be cloned
    active_account: Arc<Mutex<Option<String>>>,
    active_account_private_key: Arc<Mutex<Option<String>>>,

    rpc_url: Mutex<String>,
    dht: Mutex<Option<Arc<DhtService>>>,
    file_transfer: Mutex<Option<Arc<FileTransferService>>>,
    webrtc: Mutex<Option<Arc<WebRTCService>>>,
    multi_source_download: Mutex<Option<Arc<MultiSourceDownloadService>>>,
    keystore: Arc<Mutex<Keystore>>,
    proxies: Arc<Mutex<Vec<ProxyNode>>>,
    file_transfer_pump: Mutex<Option<JoinHandle<()>>>,
    multi_source_pump: Mutex<Option<JoinHandle<()>>>,
    socks5_proxy_cli: Mutex<Option<String>>,
    analytics: Arc<analytics::AnalyticsService>,

    // New fields for transaction queue
    transaction_queue: Arc<Mutex<VecDeque<QueuedTransaction>>>,
    transaction_processor: Mutex<Option<JoinHandle<()>>>,
    processing_transaction: Arc<Mutex<bool>>,

    // New field for streaming upload sessions
    upload_sessions: Arc<Mutex<std::collections::HashMap<String, StreamingUploadSession>>>,
}

#[tauri::command]
async fn create_chiral_account(state: State<'_, AppState>) -> Result<EthAccount, String> {
    let account = create_new_account()?;

    // Set as active account
    {
        let mut active_account = state.active_account.lock().await;
        *active_account = Some(account.address.clone());
    }

    // Store private key in session
    {
        let mut active_key = state.active_account_private_key.lock().await;
        *active_key = Some(account.private_key.clone());
    }

    Ok(account)
}

#[tauri::command]
async fn import_chiral_account(
    private_key: String,
    state: State<'_, AppState>,
) -> Result<EthAccount, String> {
    let account = get_account_from_private_key(&private_key)?;

    // Set as active account
    {
        let mut active_account = state.active_account.lock().await;
        *active_account = Some(account.address.clone());
    }

    // Store private key in session
    {
        let mut active_key = state.active_account_private_key.lock().await;
        *active_key = Some(account.private_key.clone());
    }

    Ok(account)
}

#[tauri::command]
async fn start_geth_node(state: State<'_, AppState>, data_dir: String) -> Result<(), String> {
    let mut geth = state.geth.lock().await;
    let miner_address = state.miner_address.lock().await;
    // TODO: The port and address should be configurable from the frontend.
    // For now, we'll update the rpc_url in the state when starting.
    let rpc_url = "http://127.0.0.1:8545".to_string();
    *state.rpc_url.lock().await = rpc_url;

    geth.start(&data_dir, miner_address.as_deref())
}

#[tauri::command]
async fn stop_geth_node(state: State<'_, AppState>) -> Result<(), String> {
    let mut geth = state.geth.lock().await;
    geth.stop()
}

#[tauri::command]
async fn save_account_to_keystore(
    address: String,
    private_key: String,
    password: String,
) -> Result<(), String> {
    let mut keystore = Keystore::load()?;
    keystore.add_account(address, &private_key, &password)?;
    Ok(())
}

#[tauri::command]
async fn load_account_from_keystore(
    address: String,
    password: String,
    state: State<'_, AppState>,
) -> Result<EthAccount, String> {
    let keystore = Keystore::load()?;

    // Get decrypted private key from keystore
    let private_key = keystore.get_account(&address, &password)?;

    // Set the active account in the app state
    {
        let mut active_account = state.active_account.lock().await;
        *active_account = Some(address.clone());
    }

    // Store the private key securely in memory for the session
    {
        let mut active_key = state.active_account_private_key.lock().await;
        *active_key = Some(private_key.clone());
    }

    // Update WebRTC service with the active private key for decryption
    if let Some(webrtc_service) = state.webrtc.lock().await.as_ref() {
        webrtc_service.set_active_private_key(Some(private_key.clone())).await;
    }

    // Derive account details from private key
    get_account_from_private_key(&private_key)
}

#[tauri::command]
async fn list_keystore_accounts() -> Result<Vec<String>, String> {
    let keystore = Keystore::load()?;
    Ok(keystore.list_accounts())
}

#[tauri::command]
async fn get_disk_space(path: String) -> Result<u64, String> {
    match available_space(Path::new(&path)) {
        Ok(space) => Ok(space),
        Err(e) => Err(format!("Failed to get disk space: {}", e)),
    }
}

#[tauri::command]
async fn get_account_balance(address: String) -> Result<String, String> {
    get_balance(&address).await
}

#[tauri::command]
async fn get_network_peer_count() -> Result<u32, String> {
    get_peer_count().await
}

#[tauri::command]
async fn is_geth_running(state: State<'_, AppState>) -> Result<bool, String> {
    let geth = state.geth.lock().await;
    Ok(geth.is_running())
}

#[tauri::command]
async fn check_geth_binary(state: State<'_, AppState>) -> Result<bool, String> {
    Ok(state.downloader.is_geth_installed())
}

#[tauri::command]
async fn download_geth_binary(
    app: tauri::AppHandle,
    state: State<'_, AppState>,
) -> Result<(), String> {
    let downloader = state.downloader.clone();
    let app_handle = app.clone();

    downloader
        .download_geth(move |progress| {
            let _ = app_handle.emit("geth-download-progress", progress);
        })
        .await
}

#[tauri::command]
async fn set_miner_address(state: State<'_, AppState>, address: String) -> Result<(), String> {
    let mut miner_address = state.miner_address.lock().await;
    *miner_address = Some(address);
    Ok(())
}

#[tauri::command]
async fn get_file_versions_by_name(
    state: State<'_, AppState>,
    file_name: String,
) -> Result<Vec<FileMetadata>, String> {
    let dht = { state.dht.lock().await.as_ref().cloned() };
    if let Some(dht) = dht {
        (*dht).get_versions_by_file_name(file_name).await
    } else {
        Err("DHT not running".into())
    }
}

#[tauri::command]
async fn establish_webrtc_connection(
    state: State<'_, AppState>,
    peer_id: String,
    offer: String,
) -> Result<(), String> {
    let webrtc = { state.webrtc.lock().await.as_ref().cloned() };
    if let Some(webrtc) = webrtc {
        webrtc
            .establish_connection_with_answer(peer_id, offer)
            .await
    } else {
        Err("WebRTC service not running".into())
    }
}

#[tauri::command]
async fn send_webrtc_file_request(
    state: State<'_, AppState>,
    peer_id: String,
    file_hash: String,
    file_name: String,
    file_size: u64,
) -> Result<(), String> {
    let webrtc = { state.webrtc.lock().await.as_ref().cloned() };
    if let Some(webrtc) = webrtc {
        let request = WebRTCFileRequest {
            file_hash,
            file_name,
            file_size,
            requester_peer_id: {
                let dht = state.dht.lock().await;
                if let Some(d) = dht.as_ref() {
                    d.get_peer_id().await
                } else {
                    "unknown".to_string()
                }
            },
            recipient_public_key: None, // No encryption for basic downloads
        };
        webrtc.send_file_request(peer_id, request).await
    } else {
        Err("WebRTC service not running".into())
    }
}

#[tauri::command]
async fn get_webrtc_connection_status(
    state: State<'_, AppState>,
    peer_id: String,
) -> Result<bool, String> {
    let webrtc = { state.webrtc.lock().await.as_ref().cloned() };
    if let Some(webrtc) = webrtc {
        Ok(webrtc.get_connection_status(&peer_id).await)
    } else {
        Ok(false)
    }
}

#[tauri::command]
async fn disconnect_from_peer(state: State<'_, AppState>, peer_id: String) -> Result<(), String> {
    let webrtc = { state.webrtc.lock().await.as_ref().cloned() };
    if let Some(webrtc) = webrtc {
        webrtc.close_connection(peer_id).await
    } else {
        Err("WebRTC service not running".into())
    }
}

#[tauri::command]
async fn upload_versioned_file(
    state: State<'_, AppState>,
    file_name: String,
    file_path: String,
    file_size: u64,
    mime_type: Option<String>,
    is_encrypted: bool,
    encryption_method: Option<String>,
    key_fingerprint: Option<String>,
) -> Result<FileMetadata, String> {
    let dht_opt = { state.dht.lock().await.as_ref().cloned() };
    if let Some(dht) = dht_opt {
        // --- FIX: Calculate file_hash using file_transfer helper
        let file_data = tokio::fs::read(&file_path)
            .await
            .map_err(|e| e.to_string())?;
        let file_hash = FileTransferService::calculate_file_hash(&file_data);

        let created_at = std::time::SystemTime::now()
            .duration_since(std::time::UNIX_EPOCH)
            .unwrap()
            .as_secs();

        // Use the DHT versioning helper to fill in parent_hash/version
        let metadata = dht
            .prepare_versioned_metadata(
                file_hash.clone(),
                file_name,
                file_data.len() as u64, // Use file size directly from data
                file_data,
                created_at,
                mime_type,
                is_encrypted,
                encryption_method,
                key_fingerprint,
            )
            .await?;

        dht.publish_file(metadata.clone()).await?;
        Ok(metadata)
    } else {
        Err("DHT not running".into())
    }
}

/// Checks if the Geth RPC endpoint is ready to accept connections.
async fn is_geth_rpc_ready(state: &State<'_, AppState>) -> bool {
    let rpc_url = state.rpc_url.lock().await.clone();
    if let Ok(response) = reqwest::Client::new()
        .post(&rpc_url)
        .json(&serde_json::json!({
            "jsonrpc": "2.0", "method": "net_version", "params": [], "id": 1
        }))
        .send()
        .await
    {
        if response.status().is_success() {
            if let Ok(json) = response.json::<serde_json::Value>().await {
                return json.get("result").is_some();
            }
        }
    }
    false
}

/// Stops, restarts, and waits for the Geth node to be ready.
/// This is used when `miner_setEtherbase` is not available and a restart is required.
async fn restart_geth_and_wait(state: &State<'_, AppState>, data_dir: &str) -> Result<(), String> {
    info!("Restarting Geth with new configuration...");

    // Stop Geth
    state.geth.lock().await.stop()?;
    tokio::time::sleep(tokio::time::Duration::from_secs(2)).await; // Brief pause for shutdown

    // Restart with the stored miner address
    {
        let mut geth = state.geth.lock().await;
        let miner_address = state.miner_address.lock().await;
        info!("Restarting Geth with miner address: {:?}", miner_address);
        geth.start(data_dir, miner_address.as_deref())?;
    }

    // Wait for Geth to become responsive
    let max_attempts = 30;
    for attempt in 1..=max_attempts {
        if is_geth_rpc_ready(state).await {
            info!("Geth is ready for RPC calls after restart.");
            return Ok(());
        }
        info!(
            "Waiting for Geth to start... (attempt {}/{})",
            attempt, max_attempts
        );
        tokio::time::sleep(tokio::time::Duration::from_secs(1)).await;
    }

    Err("Geth failed to start up within 30 seconds after restart.".to_string())
}

#[tauri::command]
async fn start_miner(
    state: State<'_, AppState>,
    address: String,
    threads: u32,
    data_dir: String,
) -> Result<(), String> {
    // Store the miner address for future geth restarts
    {
        let mut miner_address = state.miner_address.lock().await;
        *miner_address = Some(address.clone());
    } // MutexGuard is dropped here

    // Try to start mining
    match start_mining(&address, threads).await {
        Ok(_) => Ok(()),
        Err(e) if e.contains("-32601") || e.to_lowercase().contains("does not exist") => {
            // miner_setEtherbase method doesn't exist, need to restart with etherbase
            warn!("miner_setEtherbase not supported, restarting geth with miner address...");
            restart_geth_and_wait(&state, &data_dir).await?;

            // Try mining again without setting etherbase (it's set via command line now)
            let rpc_url = state.rpc_url.lock().await.clone();
            let client = reqwest::Client::new();
            let start_mining_direct = serde_json::json!({
                "jsonrpc": "2.0",
                "method": "miner_start",
                "params": [threads],
                "id": 1
            });

            let response = client
                .post(&rpc_url)
                .json(&start_mining_direct)
                .send()
                .await
                .map_err(|e| format!("Failed to start mining after restart: {}", e))?;

            let json_response: serde_json::Value = response
                .json()
                .await
                .map_err(|e| format!("Failed to parse response: {}", e))?;

            if let Some(error) = json_response.get("error") {
                Err(format!("Failed to start mining after restart: {}", error))
            } else {
                Ok(())
            }
        }
        Err(e) => Err(format!("Failed to start mining: {}", e)),
    }
}

#[tauri::command]
async fn stop_miner() -> Result<(), String> {
    stop_mining().await
}

#[tauri::command]
async fn get_miner_status() -> Result<bool, String> {
    get_mining_status().await
}

#[tauri::command]
async fn get_miner_hashrate() -> Result<String, String> {
    get_hashrate().await
}

#[tauri::command]
async fn get_current_block() -> Result<u64, String> {
    get_block_number().await
}

#[tauri::command]
async fn get_network_stats() -> Result<(String, String), String> {
    let difficulty = get_network_difficulty().await?;
    let hashrate = get_network_hashrate().await?;
    Ok((difficulty, hashrate))
}

#[tauri::command]
async fn get_miner_logs(data_dir: String, lines: usize) -> Result<Vec<String>, String> {
    get_mining_logs(&data_dir, lines)
}

#[tauri::command]
async fn get_miner_performance(data_dir: String) -> Result<(u64, f64), String> {
    get_mining_performance(&data_dir)
}
lazy_static! {
    static ref BLOCKS_CACHE: StdMutex<Option<(String, u64, Instant)>> = StdMutex::new(None);
}
#[tauri::command]

async fn get_blocks_mined(address: String) -> Result<u64, String> {
    // Check cache (directly return within 500ms)
    {
        let cache = BLOCKS_CACHE.lock().unwrap();
        if let Some((cached_addr, cached_blocks, cached_time)) = cache.as_ref() {
            if cached_addr == &address && cached_time.elapsed() < Duration::from_millis(500) {
                return Ok(*cached_blocks);
            }
        }
    }

    // Invoke existing logic (slow query)
    let blocks = get_mined_blocks_count(&address).await?;

    // Update Cache
    {
        let mut cache = BLOCKS_CACHE.lock().unwrap();
        *cache = Some((address, blocks, Instant::now()));
    }

    Ok(blocks)
}
#[tauri::command]
async fn get_recent_mined_blocks_pub(
    address: String,
    lookback: u64,
    limit: usize,
) -> Result<Vec<MinedBlock>, String> {
    get_recent_mined_blocks(&address, lookback, limit).await
}
#[tauri::command]
async fn start_dht_node(
    app: tauri::AppHandle,
    state: State<'_, AppState>,
    port: u16,
    bootstrap_nodes: Vec<String>,
    enable_autonat: Option<bool>,
    autonat_probe_interval_secs: Option<u64>,
    autonat_servers: Option<Vec<String>>,
    proxy_address: Option<String>,
    is_bootstrap: Option<bool>,
    chunk_size_kb: Option<usize>,
    cache_size_mb: Option<usize>,
) -> Result<String, String> {
    {
        let dht_guard = state.dht.lock().await;
        if dht_guard.is_some() {
            return Err("DHT node is already running".to_string());
        }
    }

    // Disable autonat by default to prevent warnings when no servers are available
    // Users can explicitly enable it when needed
    let auto_enabled = enable_autonat.unwrap_or(false);
    let probe_interval = autonat_probe_interval_secs.map(Duration::from_secs);
    let autonat_server_list = autonat_servers.unwrap_or_default();

    // Get the proxy from the command line, if it was provided at launch
    let cli_proxy = state.socks5_proxy_cli.lock().await.clone();
    // Prioritize the command-line argument. Fall back to the one from the UI.
    let final_proxy_address = cli_proxy.or(proxy_address.clone());

    // Get the file transfer service for DHT integration
    let file_transfer_service = {
        let ft_guard = state.file_transfer.lock().await;
        ft_guard.as_ref().cloned()
    };

    // AutoRelay enabled by default in GUI
    let enable_autorelay = true;
    let preferred_relays: Vec<String> = vec![];

    let dht_service = DhtService::new(
        port,
        bootstrap_nodes,
        None,
        is_bootstrap.unwrap_or(false),
        auto_enabled,
        probe_interval,
        autonat_server_list,
        final_proxy_address,
        file_transfer_service,
<<<<<<< HEAD
        enable_autorelay,
        preferred_relays,
=======
        chunk_size_kb,
        cache_size_mb,
>>>>>>> d8551b2a
    )
    .await
    .map_err(|e| format!("Failed to start DHT: {}", e))?;

    let peer_id = dht_service.get_peer_id().await;

    // Start the DHT node running in background
    dht_service.run().await;
    let dht_arc = Arc::new(dht_service);

    // Spawn the event pump
    let app_handle = app.clone();
    let proxies_arc = state.proxies.clone();
    let dht_clone_for_pump = dht_arc.clone();

    tokio::spawn(async move {
        use std::time::Duration;
        loop {
            // If the DHT service has been shut down, the weak reference will be None
            let events = dht_clone_for_pump.drain_events(64).await;
            if events.is_empty() {
                // Avoid busy-waiting
                tokio::time::sleep(Duration::from_millis(200)).await;
                // Check if the DHT is still alive before continuing
                if Arc::strong_count(&dht_clone_for_pump) <= 1 {
                    // 1 is the pump itself
                    info!("DHT service appears to be shut down. Exiting event pump.");
                    break;
                }
                continue;
            }

            for ev in events {
                match ev {
                    DhtEvent::ProxyStatus {
                        id,
                        address,
                        status,
                        latency_ms,
                        error,
                    } => {
                        let to_emit: ProxyNode = {
                            let mut proxies = proxies_arc.lock().await;

                            if let Some(i) = proxies.iter().position(|p| p.id == id) {
                                let p = &mut proxies[i];
                                if p.id != id {
                                    p.id = id.clone();
                                }
                                if !address.is_empty() {
                                    p.address = address.clone();
                                }
                                p.status = status.clone();
                                if let Some(ms) = latency_ms {
                                    p.latency = ms as u32;
                                }
                                p.error = error.clone();
                                p.clone()
                            } else {
                                let node = ProxyNode {
                                    id: id.clone(),
                                    address: address.clone(),
                                    status,
                                    latency: latency_ms.unwrap_or(0) as u32,
                                    error,
                                };
                                proxies.push(node.clone());
                                node
                            }
                        };

                        let _ = app_handle.emit("proxy_status_update", to_emit);
                    }
                    DhtEvent::NatStatus {
                        state,
                        confidence,
                        last_error,
                        summary,
                    } => {
                        let payload = serde_json::json!({
                            "state": state,
                            "confidence": confidence,
                            "lastError": last_error,
                            "summary": summary,
                        });
                        let _ = app_handle.emit("nat_status_update", payload);
                    }
                    DhtEvent::EchoReceived { from, utf8, bytes } => {
                        // Sending inbox event to frontend
                        let payload =
                            serde_json::json!({ "from": from, "text": utf8, "bytes": bytes });
                        let _ = app_handle.emit("proxy_echo_rx", payload);
                    }
                    DhtEvent::PeerRtt { peer, rtt_ms } => {
                        // NOTE: if from dht.rs only sends rtt for known proxies, then this is fine.
                        // If it can send rtt for any peer, we need to first check if it's generated from ProxyStatus
                        let mut proxies = proxies_arc.lock().await;
                        if let Some(p) = proxies.iter_mut().find(|p| p.id == peer) {
                            p.latency = rtt_ms as u32;
                            let _ = app_handle.emit("proxy_status_update", p.clone());
                        }
                    }
                    DhtEvent::DownloadedFile(metadata) => {
                        let payload = serde_json::json!(metadata);
                        let _ = app_handle.emit("file_content", payload);
                    }
                    DhtEvent::PublishedFile(metadata) => {
                        let payload = serde_json::json!(metadata);
                        let _ = app_handle.emit("published_file", payload);
                    }
                    DhtEvent::FileDiscovered(metadata) => {
                        let payload = serde_json::json!(metadata);
                        let _ = app_handle.emit("found_file", payload);
                    }
                    _ => {}
                }
            }
        }
    });

    {
        let mut dht_guard = state.dht.lock().await;
        *dht_guard = Some(dht_arc);
    }

    Ok(peer_id)
}

#[tauri::command]
async fn stop_dht_node(app: tauri::AppHandle, state: State<'_, AppState>) -> Result<(), String> {
    let dht = {
        let mut dht_guard = state.dht.lock().await;
        dht_guard.take()
    };

    if let Some(dht) = dht {
        (*dht)
            .shutdown()
            .await
            .map_err(|e| format!("Failed to stop DHT: {}", e))?;
    }

    // Proxy reset
    {
        let mut proxies = state.proxies.lock().await;
        proxies.clear();
    }
    let _ = app.emit("proxy_reset", ());

    Ok(())
}

#[tauri::command]
async fn publish_file_metadata(
    state: State<'_, AppState>,
    file_hash: String,
    file_name: String,
    file_size: u64,
    mime_type: Option<String>,
) -> Result<(), String> {
    let dht = {
        let dht_guard = state.dht.lock().await;
        dht_guard.as_ref().cloned()
    };

    if let Some(dht) = dht {
        let metadata = FileMetadata {
            file_hash,
            file_name,
            file_size,
            file_data: vec![],
            seeders: vec![],
            created_at: std::time::SystemTime::now()
                .duration_since(std::time::UNIX_EPOCH)
                .unwrap()
                .as_secs(),
            mime_type,
            is_encrypted: false,
            encryption_method: None,
            key_fingerprint: None,
            merkle_root: None,
            parent_hash: None,
            version: Some(1),
            cids: None,
            is_root: false,
        };

        dht.publish_file(metadata).await
    } else {
        Err("DHT node is not running".to_string())
    }
}

#[tauri::command]
async fn stop_publishing_file(state: State<'_, AppState>, file_hash: String) -> Result<(), String> {
    let dht = {
        let dht_guard = state.dht.lock().await;
        dht_guard.as_ref().cloned()
    };
    if let Some(dht) = dht {
        dht.stop_publishing_file(file_hash).await
    } else {
        Err("DHT node is not running".to_string())
    }
}

#[tauri::command]
async fn connect_to_peer(state: State<'_, AppState>, peer_address: String) -> Result<(), String> {
    let dht = {
        let dht_guard = state.dht.lock().await;
        dht_guard.as_ref().cloned()
    };

    if let Some(dht) = dht {
        dht.connect_peer(peer_address).await
    } else {
        Err("DHT node is not running".to_string())
    }
}

#[tauri::command]
async fn get_dht_peer_count(state: State<'_, AppState>) -> Result<usize, String> {
    let dht = {
        let dht_guard = state.dht.lock().await;
        dht_guard.as_ref().cloned()
    };

    if let Some(dht) = dht {
        Ok(dht.get_peer_count().await)
    } else {
        Ok(0) // Return 0 if DHT is not running
    }
}

#[tauri::command]
async fn get_dht_peer_id(state: State<'_, AppState>) -> Result<Option<String>, String> {
    let dht = {
        let dht_guard = state.dht.lock().await;
        dht_guard.as_ref().cloned()
    };

    if let Some(dht) = dht {
        Ok(Some(dht.get_peer_id().await))
    } else {
        Ok(None) // Return None if DHT is not running
    }
}

#[tauri::command]
async fn get_dht_connected_peers(state: State<'_, AppState>) -> Result<Vec<String>, String> {
    let dht = {
        let dht_guard = state.dht.lock().await;
        dht_guard.as_ref().cloned()
    };

    if let Some(dht) = dht {
        // Get connected peers from DHT
        let connected_peers = dht.get_connected_peers().await;
        Ok(connected_peers)
    } else {
        Ok(Vec::new()) // Return empty vector if DHT is not running
    }
}

#[tauri::command]
async fn send_dht_message(
    state: State<'_, AppState>,
    peer_id: String,
    message: serde_json::Value,
) -> Result<(), String> {
    let dht = {
        let dht_guard = state.dht.lock().await;
        dht_guard.as_ref().cloned()
    };

    if let Some(dht) = dht {
        // Send message through DHT to target peer
        dht.send_message_to_peer(&peer_id, message)
            .await
            .map_err(|e| format!("Failed to send DHT message: {}", e))
    } else {
        Err("DHT not available".to_string())
    }
}

#[tauri::command]
async fn get_dht_health(state: State<'_, AppState>) -> Result<Option<DhtMetricsSnapshot>, String> {
    let dht = {
        let dht_guard = state.dht.lock().await;
        dht_guard.as_ref().cloned()
    };

    if let Some(dht) = dht {
        Ok(Some(dht.metrics_snapshot().await))
    } else {
        Ok(None)
    }
}

#[tauri::command]
async fn get_dht_events(state: State<'_, AppState>) -> Result<Vec<String>, String> {
    let dht = {
        let dht_guard = state.dht.lock().await;
        dht_guard.as_ref().cloned()
    };

    if let Some(dht) = dht {
        let events = dht.drain_events(100).await;
        // Convert events to concise human-readable strings for the UI
        let mapped: Vec<String> = events
            .into_iter()
            .map(|e| match e {
                DhtEvent::PeerDiscovered(p) => format!("peer_discovered:{}", p),
                DhtEvent::PeerConnected(p) => format!("peer_connected:{}", p),
                DhtEvent::PeerDisconnected(p) => format!("peer_disconnected:{}", p),
                DhtEvent::FileDiscovered(meta) => format!(
                    "file_discovered:{}:{}:{}",
                    meta.file_hash, meta.file_name, meta.file_size
                ),
                DhtEvent::DownloadedFile(_) => "file_downloaded".to_string(),
                DhtEvent::PublishedFile(meta) => format!(
                    "file_published:{}:{}:{}",
                    meta.file_hash, meta.file_name, meta.file_size
                ),
                DhtEvent::FileNotFound(hash) => format!("file_not_found:{}", hash),
                DhtEvent::Error(err) => format!("error:{}", err),
                DhtEvent::ProxyStatus {
                    id,
                    address,
                    status,
                    latency_ms,
                    error,
                } => {
                    let lat = latency_ms
                        .map(|ms| format!("{ms}"))
                        .unwrap_or_else(|| "-".into());
                    let err = error.unwrap_or_default();
                    format!(
                        "proxy_status:{id}:{address}:{status}:{lat}{}",
                        if err.is_empty() {
                            "".into()
                        } else {
                            format!(":{err}")
                        }
                    )
                }
                DhtEvent::NatStatus {
                    state,
                    confidence,
                    last_error,
                    summary,
                } => match serde_json::to_string(&serde_json::json!({
                    "state": state,
                    "confidence": confidence,
                    "lastError": last_error,
                    "summary": summary,
                })) {
                    Ok(json) => format!("nat_status:{json}"),
                    Err(_) => "nat_status:{}".to_string(),
                },
                DhtEvent::PeerRtt { peer, rtt_ms } => format!("peer_rtt:{peer}:{rtt_ms}"),
                DhtEvent::EchoReceived { from, utf8, bytes } => format!(
                    "echo_received:{}:{}:{}",
                    from,
                    utf8.unwrap_or_default(),
                    bytes
                ),
                DhtEvent::BitswapDataReceived { query_id, data } => {
                    format!("bitswap_data_received:{}:{}", query_id, data.len())
                }
                DhtEvent::BitswapError { query_id, error } => {
                    format!("bitswap_error:{}:{}", query_id, error)
                }
                DhtEvent::FileDownloaded { file_hash } => {
                    format!("file_downloaded:{}", file_hash)
                }
                DhtEvent::Info(msg) => format!("info:{}", msg),
            })
            .collect();
        Ok(mapped)
    } else {
        Ok(vec![])
    }
}

#[tauri::command]
fn get_cpu_temperature() -> Option<f32> {
    use std::sync::OnceLock;

    static LAST_UPDATE: OnceLock<std::sync::Mutex<Option<Instant>>> = OnceLock::new();

    let last_update_mutex = LAST_UPDATE.get_or_init(|| std::sync::Mutex::new(None));

    {
        let mut last_update = last_update_mutex.lock().unwrap();
        if let Some(last) = *last_update {
            if last.elapsed() < MINIMUM_CPU_UPDATE_INTERVAL {
                return None;
            }
        }
        *last_update = Some(Instant::now());
    }

    // Try sysinfo first (works on some platforms including M1 macs and some Windows)
    let mut sys = System::new_all();
    sys.refresh_cpu_all();
    let components = Components::new_with_refreshed_list();

    let mut core_count = 0;

    let sum: f32 = components
        .iter()
        .filter(|c| {
            let label = c.label().to_lowercase();
            label.contains("cpu")
                || label.contains("package")
                || label.contains("tdie")
                || label.contains("core")
                || label.contains("thermal")
        })
        .map(|c| {
            core_count += 1;
            c.temperature()
        })
        .sum();
    if core_count > 0 {
        return Some(sum / core_count as f32);
    }

    // Windows-specific temperature detection methods
    #[cfg(target_os = "windows")]
    {
        // todo: Getting windows temp needs fixing - currently makes app performance very slow
        // if let Some(temp) = get_windows_temperature() {
        //     return None;
        // }
    }

    // Linux-specific temperature detection methods
    #[cfg(target_os = "linux")]
    {
        if let Some(temp) = get_linux_temperature() {
            return Some(temp);
        }
    }

    // Fallback for other platforms
    let stat_sys = SystemStat::new();
    if let Ok(temp) = stat_sys.cpu_temp() {
        return Some(temp);
    }

    None
}

//todo for fixing later
#[cfg(target_os = "windows")]
fn get_windows_temperature() -> Option<f32> {
    use std::process::Command;

    // Method 1: Try the fastest method first - HighPrecisionTemperature from WMI
    if let Ok(output) = Command::new("powershell")
        .args([
            "-Command",
            "Get-WmiObject -Query \"SELECT HighPrecisionTemperature FROM Win32_PerfRawData_Counters_ThermalZoneInformation\" | Select-Object -First 1 -ExpandProperty HighPrecisionTemperature"
        ])
        .output()
    {
        if let Ok(output_str) = String::from_utf8(output.stdout) {
            if let Ok(temp_tenths_kelvin) = output_str.trim().parse::<f32>() {
                let temp_celsius = (temp_tenths_kelvin / 10.0) - 273.15;
                if temp_celsius > 0.0 && temp_celsius < 150.0 {
                    return Some(temp_celsius);
                }
            }
        }
    }

    // Method 2: Fallback to regular Temperature field
    if let Ok(output) = Command::new("powershell")
        .args([
            "-Command",
            "Get-WmiObject -Query \"SELECT Temperature FROM Win32_PerfRawData_Counters_ThermalZoneInformation\" | Select-Object -First 1 -ExpandProperty Temperature"
        ])
        .output()
    {
        if let Ok(output_str) = String::from_utf8(output.stdout) {
            if let Ok(temp_tenths_kelvin) = output_str.trim().parse::<f32>() {
                let temp_celsius = (temp_tenths_kelvin / 10.0) - 273.15;
                if temp_celsius > 0.0 && temp_celsius < 150.0 {
                    return Some(temp_celsius);
                }
            }
        }
    }

    None
}

#[cfg(target_os = "linux")]
fn get_linux_temperature() -> Option<f32> {
    use std::fs;

    // Method 1: Try sensors command first (most reliable and matches user expectations)
    if let Ok(output) = std::process::Command::new("sensors")
        .arg("-u") // Raw output
        .output()
    {
        if let Ok(output_str) = String::from_utf8(output.stdout) {
            let lines: Vec<&str> = output_str.lines().collect();
            let mut i = 0;

            while i < lines.len() {
                let line = lines[i].trim();

                // Look for CPU package temperature section
                if line.contains("Package id 0:") {
                    // Look for temp1_input in the following lines
                    for j in (i + 1)..(i + 10).min(lines.len()) {
                        let temp_line = lines[j].trim();
                        if temp_line.starts_with("temp1_input:") {
                            if let Some(temp_str) = temp_line.split(':').nth(1) {
                                if let Ok(temp) = temp_str.trim().parse::<f32>() {
                                    if temp > 0.0 && temp < 150.0 {
                                        return Some(temp);
                                    }
                                }
                            }
                            break;
                        }
                    }
                }
                // Look for first core temperature as fallback
                else if line.contains("Core 0:") {
                    // Look for temp2_input (Core 0 uses temp2_input)
                    for j in (i + 1)..(i + 10).min(lines.len()) {
                        let temp_line = lines[j].trim();
                        if temp_line.starts_with("temp2_input:") {
                            if let Some(temp_str) = temp_line.split(':').nth(1) {
                                if let Ok(temp) = temp_str.trim().parse::<f32>() {
                                    if temp > 0.0 && temp < 150.0 {
                                        return Some(temp);
                                    }
                                }
                            }
                            break;
                        }
                    }
                }
                i += 1;
            }
        }
    }

    // Method 2: Try thermal zones (fallback)
    // Look for CPU thermal zones in /sys/class/thermal/
    // Prioritize x86_pkg_temp as it's usually the most accurate for CPU package temperature
    for i in 0..20 {
        let type_path = format!("/sys/class/thermal/thermal_zone{}/type", i);
        if let Ok(zone_type) = fs::read_to_string(&type_path) {
            let zone_type = zone_type.trim().to_lowercase();
            if zone_type == "x86_pkg_temp" {
                let thermal_path = format!("/sys/class/thermal/thermal_zone{}/temp", i);
                if let Ok(temp_str) = fs::read_to_string(&thermal_path) {
                    if let Ok(temp_millidegrees) = temp_str.trim().parse::<i32>() {
                        let temp_celsius = temp_millidegrees as f32 / 1000.0;
                        if temp_celsius > 0.0 && temp_celsius < 150.0 {
                            return Some(temp_celsius);
                        }
                    }
                }
            }
        }
    }

    // Fallback to other CPU thermal zones
    for i in 0..20 {
        let type_path = format!("/sys/class/thermal/thermal_zone{}/type", i);
        if let Ok(zone_type) = fs::read_to_string(&type_path) {
            let zone_type = zone_type.trim().to_lowercase();
            if zone_type.contains("cpu")
                || zone_type.contains("coretemp")
                || zone_type.contains("k10temp")
            {
                let thermal_path = format!("/sys/class/thermal/thermal_zone{}/temp", i);
                if let Ok(temp_str) = fs::read_to_string(&thermal_path) {
                    if let Ok(temp_millidegrees) = temp_str.trim().parse::<i32>() {
                        let temp_celsius = temp_millidegrees as f32 / 1000.0;
                        if temp_celsius > 0.0 && temp_celsius < 150.0 {
                            return Some(temp_celsius);
                        }
                    }
                }
            }
        }
    }

    // Method 3: Try hwmon (hardware monitoring) interfaces
    // Look for CPU temperature sensors in /sys/class/hwmon/
    for i in 0..10 {
        let hwmon_dir = format!("/sys/class/hwmon/hwmon{}", i);

        // Check if this hwmon device is for CPU temperature
        let name_path = format!("{}/name", hwmon_dir);
        if let Ok(name) = fs::read_to_string(&name_path) {
            let name = name.trim().to_lowercase();
            if name.contains("coretemp")
                || name.contains("k10temp")
                || name.contains("cpu")
                || name.contains("acpi")
            {
                // Try different temperature input files
                for temp_input in 1..=8 {
                    let temp_path = format!("{}/temp{}_input", hwmon_dir, temp_input);
                    if let Ok(temp_str) = fs::read_to_string(&temp_path) {
                        if let Ok(temp_millidegrees) = temp_str.trim().parse::<i32>() {
                            let temp_celsius = temp_millidegrees as f32 / 1000.0;
                            if temp_celsius > 0.0 && temp_celsius < 150.0 {
                                return Some(temp_celsius);
                            }
                        }
                    }
                }
            }
        }
    }

    // Method 4: Try reading from specific CPU temperature files
    let cpu_temp_paths = [
        "/sys/devices/platform/coretemp.0/hwmon/hwmon*/temp1_input",
        "/sys/devices/platform/coretemp.0/temp1_input",
        "/sys/bus/platform/devices/coretemp.0/hwmon/hwmon*/temp*_input",
        "/sys/devices/pci0000:00/0000:00:18.3/hwmon/hwmon*/temp1_input", // AMD
    ];

    for pattern in &cpu_temp_paths {
        if let Ok(paths) = glob::glob(pattern) {
            for path_result in paths {
                if let Ok(path) = path_result {
                    if let Ok(temp_str) = fs::read_to_string(&path) {
                        if let Ok(temp_millidegrees) = temp_str.trim().parse::<i32>() {
                            let temp_celsius = temp_millidegrees as f32 / 1000.0;
                            if temp_celsius > 0.0 && temp_celsius < 150.0 {
                                return Some(temp_celsius);
                            }
                        }
                    }
                }
            }
        }
    }

    None
}

#[tauri::command]
fn detect_locale() -> String {
    sys_locale::get_locale().unwrap_or_else(|| "en-US".into())
}

#[tauri::command]
async fn start_file_transfer_service(
    app: tauri::AppHandle,
    state: State<'_, AppState>,
) -> Result<(), String> {
    {
        let ft_guard = state.file_transfer.lock().await;
        if ft_guard.is_some() {
            return Err("File transfer service is already running".to_string());
        }
    }

    let file_transfer_service = FileTransferService::new_with_encryption(true)
        .await
        .map_err(|e| format!("Failed to start file transfer service: {}", e))?;

    let ft_arc = Arc::new(file_transfer_service);
    {
        let mut ft_guard = state.file_transfer.lock().await;
        *ft_guard = Some(ft_arc.clone());
    }

    // Initialize WebRTC service with file transfer service
    let webrtc_service = WebRTCService::new(ft_arc.clone(), state.keystore.clone())
        .await
        .map_err(|e| format!("Failed to start WebRTC service: {}", e))?;

    let webrtc_arc = Arc::new(webrtc_service);
    {
        let mut webrtc_guard = state.webrtc.lock().await;
        *webrtc_guard = Some(webrtc_arc.clone());
    }

    // Initialize multi-source download service
    let dht_arc = {
        let dht_guard = state.dht.lock().await;
        dht_guard.as_ref().cloned()
    };

    if let Some(dht_service) = dht_arc {
        let multi_source_service = MultiSourceDownloadService::new(dht_service, webrtc_arc.clone());
        let multi_source_arc = Arc::new(multi_source_service);
        
        {
            let mut multi_source_guard = state.multi_source_download.lock().await;
            *multi_source_guard = Some(multi_source_arc.clone());
        }

        // Start multi-source download service
        {
            let mut pump_guard = state.multi_source_pump.lock().await;
            if pump_guard.is_none() {
                let app_handle = app.clone();
                let ms_clone = multi_source_arc.clone();
                let handle = tokio::spawn(async move {
                    pump_multi_source_events(app_handle, ms_clone).await;
                });
                *pump_guard = Some(handle);
            }
        }

        // Start the service background task
        let ms_clone = multi_source_arc.clone();
        tokio::spawn(async move {
            ms_clone.run().await;
        });
    }

    {
        let mut pump_guard = state.file_transfer_pump.lock().await;
        if pump_guard.is_none() {
            let app_handle = app.clone();
            let ft_clone = ft_arc.clone();
            let handle = tokio::spawn(async move {
                pump_file_transfer_events(app_handle, ft_clone).await;
            });
            *pump_guard = Some(handle);
        }
    }

    Ok(())
}

#[tauri::command]
async fn download_blocks_from_network(
    state: State<'_, AppState>,
    file_metadata: FileMetadata,
) -> Result<(), String> {
    {
        let dht = {
            let dht_guard = state.dht.lock().await;
            dht_guard.as_ref().cloned()
        };

        if let Some(dht) = dht {
            dht.download_file(file_metadata).await
        } else {
            Err("DHT node is not running".to_string())
        }
    }
}

#[tauri::command]
async fn download_file_from_network(
    state: State<'_, AppState>,
    file_hash: String,
    output_path: String,
) -> Result<String, String> {
    let ft = {
        let ft_guard = state.file_transfer.lock().await;
        ft_guard.as_ref().cloned()
    };

    if let Some(_ft) = ft {
        info!("Starting P2P download for: {}", file_hash);

        // Search DHT for file metadata
        let dht = {
            let dht_guard = state.dht.lock().await;
            dht_guard.as_ref().cloned()
        };

        if let Some(dht_service) = dht {
            // Search for file metadata in DHT with 5 second timeout
            match dht_service
                .synchronous_search_metadata(file_hash.clone(), 5000)
                .await
            {
                Ok(Some(metadata)) => {
                    info!(
                        "Found file metadata in DHT: {} (size: {} bytes)",
                        metadata.file_name, metadata.file_size
                    );

                    // Implement peer discovery for file chunks
                    info!(
                        "Discovering peers for file: {} with {} known seeders",
                        metadata.file_name,
                        metadata.seeders.len()
                    );

                    if metadata.seeders.is_empty() {
                        return Err(format!(
                            "No seeders available for file: {} ({})",
                            metadata.file_name, metadata.file_hash
                        ));
                    }

                    // Discover and verify available peers for this file
                    let available_peers = dht_service
                        .discover_peers_for_file(&metadata)
                        .await
                        .map_err(|e| format!("Peer discovery failed: {}", e))?;

                    if available_peers.is_empty() {
                        info!("File found but no seeders currently available");
                        // TODO: Return metadata to frontend with 0 seeders instead of error
                        return Err(format!(
                            "File found but no seeders available: {} ({} bytes) - 0 seeders online",
                            metadata.file_name, metadata.file_size
                        ));
                    }

                    // Implement chunk requesting protocol with real WebRTC
                    // Create WebRTC offer for the first available peer
                    let webrtc = {
                        let webrtc_guard = state.webrtc.lock().await;
                        webrtc_guard.as_ref().cloned()
                    };

                    if let Some(webrtc_service) = webrtc {
                        // Select the best peer for download
                        let selected_peer = if available_peers.len() == 1 {
                            available_peers[0].clone()
                        } else {
                            // Use peer selection strategy to pick the best peer
                            let recommended = dht_service
                                .select_peers_with_strategy(
                                    &available_peers,
                                    1,
                                    crate::peer_selection::SelectionStrategy::FastestFirst,
                                    false,
                                )
                                .await;
                            recommended
                                .into_iter()
                                .next()
                                .unwrap_or_else(|| available_peers[0].clone())
                        };

                        info!("Selected peer {} for WebRTC download", selected_peer);

                        // Create WebRTC offer
                        match webrtc_service.create_offer(selected_peer.clone()).await {
                            Ok(offer) => {
                                info!("Created WebRTC offer for peer {}", selected_peer);

                                // Send WebRTC offer via DHT signaling
                                let offer_request = dht::WebRTCOfferRequest {
                                    offer_sdp: offer,
                                    file_hash: metadata.file_hash.clone(),
                                    requester_peer_id: dht_service.get_peer_id().await,
                                };

                                match dht_service
                                    .send_webrtc_offer(selected_peer.clone(), offer_request)
                                    .await
                                {
                                    Ok(answer_receiver) => {
                                        info!(
                                            "Sent WebRTC offer to peer {}, waiting for answer",
                                            selected_peer
                                        );

                                        // Wait for WebRTC answer with timeout
                                        match tokio::time::timeout(
                                            Duration::from_secs(30),
                                            answer_receiver,
                                        )
                                        .await
                                        {
                                            Ok(Ok(Ok(answer_response))) => {
                                                info!(
                                                    "Received WebRTC answer from peer {}",
                                                    selected_peer
                                                );

                                                // Establish WebRTC connection with the answer
                                                match webrtc_service
                                                    .establish_connection_with_answer(
                                                        selected_peer.clone(),
                                                        answer_response.answer_sdp,
                                                    )
                                                    .await
                                                {
                                                    Ok(_) => {
                                                        info!("WebRTC connection established with peer {}", selected_peer);

                                                        // Send file request over WebRTC data channel
                                                        let file_request = crate::webrtc_service::WebRTCFileRequest {
                                                            file_hash: metadata.file_hash.clone(),
                                                            file_name: metadata.file_name.clone(),
                                                            file_size: metadata.file_size,
                                                            requester_peer_id: dht_service.get_peer_id().await,
                                                            recipient_public_key: None, // No encryption for basic downloads
                                                        };

                                                        match webrtc_service
                                                            .send_file_request(
                                                                selected_peer.clone(),
                                                                file_request,
                                                            )
                                                            .await
                                                        {
                                                            Ok(_) => {
                                                                info!("Sent file request for {} to peer {}", metadata.file_name, selected_peer);

                                                                // The peer will now start sending chunks automatically
                                                                // We don't need to request individual chunks - the WebRTC service handles this
                                                                Ok(format!(
                                                                    "WebRTC download initiated: {} ({} bytes) from peer {}",
                                                                    metadata.file_name, metadata.file_size, selected_peer
                                                                ))
                                                            }
                                                            Err(e) => {
                                                                warn!("Failed to send file request: {}", e);
                                                                Err(format!("Failed to send file request: {}", e))
                                                            }
                                                        }
                                                    }
                                                    Err(e) => {
                                                        warn!("Failed to establish WebRTC connection: {}", e);
                                                        Err(format!(
                                                            "WebRTC connection failed: {}",
                                                            e
                                                        ))
                                                    }
                                                }
                                            }
                                            Ok(Ok(Err(e))) => {
                                                warn!("WebRTC signaling failed: {}", e);
                                                Err(format!("WebRTC signaling failed: {}", e))
                                            }
                                            Ok(Err(_)) => {
                                                warn!("WebRTC answer receiver was canceled");
                                                Err("WebRTC answer receiver was canceled"
                                                    .to_string())
                                            }
                                            Err(_) => {
                                                warn!(
                                                    "WebRTC answer timeout from peer {}",
                                                    selected_peer
                                                );
                                                Err(format!(
                                                    "WebRTC answer timeout from peer {}",
                                                    selected_peer
                                                ))
                                            }
                                        }
                                    }
                                    Err(e) => {
                                        warn!("Failed to send WebRTC offer: {}", e);
                                        Err(format!("Failed to send WebRTC offer: {}", e))
                                    }
                                }
                            }
                            Err(e) => {
                                warn!("Failed to create WebRTC offer: {}", e);
                                Err(format!("WebRTC setup failed: {}", e))
                            }
                        }
                    } else {
                        Err("WebRTC service not available".to_string())
                    }
                }
                Ok(None) => {
                    return Err("DHT search timed out - file metadata not found".to_string());
                }
                Err(e) => {
                    warn!("DHT search failed: {}", e);
                    return Err(format!("DHT search failed: {}", e));
                }
            }
        } else {
            return Err("DHT service not available".to_string());
        }
    } else {
        Err("File transfer service is not running".to_string())
    }
}

#[tauri::command]
async fn upload_file_data_to_network(
    state: State<'_, AppState>,
    file_name: String,
    file_data: Vec<u8>,
    mime_type: Option<String>,
    is_encrypted: bool,
    encryption_method: Option<String>,
    key_fingerprint: Option<String>,
) -> Result<FileMetadata, String> {
    // Check for active account - require login for all uploads
    let _account = get_active_account(&state).await?;

    let dht_opt = { state.dht.lock().await.as_ref().cloned() };
    if let Some(dht) = dht_opt {
        // Calculate file hash from the provided data
        let file_hash = FileTransferService::calculate_file_hash(&file_data);

        let created_at = std::time::SystemTime::now()
            .duration_since(std::time::UNIX_EPOCH)
            .unwrap()
            .as_secs();

        // Create metadata
        let metadata = FileMetadata {
            file_hash: file_hash.clone(),
            file_name,
            file_size: file_data.len() as u64,
            file_data,
            seeders: vec![],
            created_at,
            mime_type,
            is_encrypted,
            encryption_method,
            key_fingerprint,
            merkle_root: None,
            parent_hash: None,
            version: Some(1),
            cids: None,
            is_root: true,
        };

        // Publish to DHT
        dht.publish_file(metadata.clone()).await?;
        Ok(metadata)
    } else {
        Err("DHT not running".into())
    }
}

#[tauri::command]
async fn upload_file_to_network(
    state: State<'_, AppState>,
    file_path: String,
) -> Result<FileMetadata, String> {
    // Check for active account - require login for all uploads
    let _account = get_active_account(&state).await?;

    let dht_opt = { state.dht.lock().await.as_ref().cloned() };
    if let Some(dht) = dht_opt {
        // Stream the file data instead of loading it all into memory
        let mut file = tokio::fs::File::open(&file_path)
            .await
            .map_err(|e| format!("Failed to open file: {}", e))?;

        // Calculate file hash incrementally while reading
        let mut hasher = sha2::Sha256::new();
        let mut file_data = Vec::new();
        let mut buffer = [0u8; 8192]; // 8KB buffer

        loop {
            let bytes_read = file
                .read(&mut buffer)
                .await
                .map_err(|e| format!("Failed to read file: {}", e))?;

            if bytes_read == 0 {
                break;
            }

            let chunk = &buffer[..bytes_read];
            hasher.update(chunk);
            file_data.extend_from_slice(chunk);
        }

        let file_hash = format!("{:x}", hasher.finalize());

        // Get file name from path
        let file_name = std::path::Path::new(&file_path)
            .file_name()
            .and_then(|n| n.to_str())
            .unwrap_or("unknown")
            .to_string();

        let created_at = std::time::SystemTime::now()
            .duration_since(std::time::UNIX_EPOCH)
            .unwrap()
            .as_secs();

        // Create metadata
        let metadata = FileMetadata {
            file_hash: file_hash.clone(),
            file_name,
            file_size: file_data.len() as u64,
            file_data,
            seeders: vec![],
            created_at,
            mime_type: None,
            is_encrypted: false,
            encryption_method: None,
            key_fingerprint: None,
            merkle_root: None,
            parent_hash: None,
            version: Some(1),
            cids: None,
            is_root: true,
        };

        // Publish to DHT
        dht.publish_file(metadata.clone()).await?;

        // Track upload in analytics
        state.analytics.record_upload(metadata.file_size).await;
        state.analytics.record_upload_completed().await;

        Ok(metadata)
    } else {
        Err("DHT not running".into())
    }
}

#[tauri::command]
async fn show_in_folder(path: String) -> Result<(), String> {
    #[cfg(target_os = "windows")]
    {
        std::process::Command::new("explorer")
            .args(["/select,", &path])
            .spawn()
            .map_err(|e| format!("Failed to open folder: {}", e))?;
    }

    #[cfg(target_os = "macos")]
    {
        std::process::Command::new("open")
            .args(["-R", &path])
            .spawn()
            .map_err(|e| format!("Failed to open folder: {}", e))?;
    }

    #[cfg(target_os = "linux")]
    {
        std::process::Command::new("xdg-open")
            .arg(&path)
            .spawn()
            .map_err(|e| format!("Failed to open file manager: {}", e))?;
    }
    Ok(())
}

#[tauri::command]
async fn start_streaming_upload(
    file_name: String,
    file_size: u64,
    state: State<'_, AppState>,
) -> Result<String, String> {
    // Check for active account - require login for all uploads
    let _account = get_active_account(&state).await?;

    let dht_opt = { state.dht.lock().await.as_ref().cloned() };
    if dht_opt.is_none() {
        return Err("DHT not running".into());
    }

    // Generate a unique upload session ID
    let upload_id = format!(
        "upload_{}",
        std::time::SystemTime::now()
            .duration_since(std::time::UNIX_EPOCH)
            .unwrap()
            .as_nanos()
    );

    // Store upload session in app state
    let mut upload_sessions = state.upload_sessions.lock().await;
<<<<<<< HEAD
    upload_sessions.insert(
        upload_id.clone(),
        StreamingUploadSession {
            file_name,
            file_size,
            received_chunks: 0,
            total_chunks: 0, // Will be set when we know chunk count
            hasher: sha2::Sha256::new(),
            created_at: std::time::SystemTime::now(),
        },
    );
=======
    upload_sessions.insert(upload_id.clone(), StreamingUploadSession {
        file_name,
        file_size,
        received_chunks: 0,
        total_chunks: 0, // Will be set when we know chunk count
        hasher: sha2::Sha256::new(),
        created_at: std::time::SystemTime::now(),
        chunk_cids: Vec::new(),
    });
>>>>>>> d8551b2a

    Ok(upload_id)
}

#[tauri::command]
async fn upload_file_chunk(
    upload_id: String,
    chunk_data: Vec<u8>,
    chunk_index: u32,
    is_last_chunk: bool,
    state: State<'_, AppState>,
) -> Result<Option<String>, String> {
    let mut upload_sessions = state.upload_sessions.lock().await;
    let session = upload_sessions
        .get_mut(&upload_id)
        .ok_or_else(|| format!("Upload session {} not found", upload_id))?;

    // Update hasher with chunk data
    session.hasher.update(&chunk_data);
    session.received_chunks += 1;

    // Store chunk directly in Bitswap (if DHT is available)
    if let Some(dht) = state.dht.lock().await.as_ref() {
        // Create a block from the chunk data
        use dht::{split_into_blocks, StringBlock};
        let blocks = split_into_blocks(&chunk_data, dht.chunk_size());

        for block in blocks.iter() {
            let cid = match block.cid() {
                Ok(c) => c,
                Err(e) => {
                    error!("failed to get cid for chunk block: {}", e);
                    return Err(format!("failed to get cid for chunk block: {}", e));
                }
            };

            // Collect CID for root block creation
            session.chunk_cids.push(cid.clone());

            // Store block in Bitswap via DHT command
            if let Err(e) = dht.store_block(cid.clone(), block.data().to_vec()).await {
                error!("failed to store chunk block {}: {}", cid, e);
                return Err(format!("failed to store chunk block {}: {}", cid, e));
            }
        }
    }

    if is_last_chunk {
        // Calculate Merkle root for integrity verification
        let hasher = std::mem::replace(&mut session.hasher, sha2::Sha256::new());
        let merkle_root = format!("{:x}", hasher.finalize());

        // Create root block containing the list of chunk CIDs
        let chunk_cids = std::mem::take(&mut session.chunk_cids);
        let root_block_data = match serde_json::to_vec(&chunk_cids) {
            Ok(data) => data,
            Err(e) => {
                return Err(format!("Failed to serialize chunk CIDs: {}", e));
            }
        };

        // Generate CID for the root block
        use dht::{Cid, Code, MultihashDigest, RAW_CODEC};
        let root_cid = Cid::new_v1(RAW_CODEC, Code::Sha2_256.digest(&root_block_data));

        // Store root block in Bitswap
        let dht_opt = { state.dht.lock().await.as_ref().cloned() };
        if let Some(dht) = &dht_opt {
            if let Err(e) = dht.store_block(root_cid.clone(), root_block_data).await {
                error!("failed to store root block: {}", e);
                return Err(format!("failed to store root block: {}", e));
            }
        } else {
            return Err("DHT not running".into());
        }

        // Create minimal metadata (without file_data to avoid DHT size limits)
        let created_at = std::time::SystemTime::now()
            .duration_since(std::time::UNIX_EPOCH)
            .unwrap()
            .as_secs();

        let metadata = dht::FileMetadata {
            file_hash: root_cid.to_string(), // Use root CID for retrieval
            file_name: session.file_name.clone(),
            file_size: session.file_size,
            file_data: vec![], // Empty - data is stored in Bitswap blocks
            seeders: vec![],
            created_at,
            mime_type: None,
            is_encrypted: false,
            encryption_method: None,
            key_fingerprint: None,
            merkle_root: Some(merkle_root), // Store Merkle root for verification
            parent_hash: None,
            version: Some(1),
            cids: None, // CIDs are stored in the root block, not in metadata
            is_root: true,
        };

        // Publish to DHT
        if let Some(dht) = dht_opt {
            dht.publish_file(metadata.clone()).await?;
        } else {
            return Err("DHT not running".into());
        }

        // Clean up session
        let file_hash = root_cid.to_string();
        upload_sessions.remove(&upload_id);

        Ok(Some(file_hash))
    } else {
        Ok(None)
    }
}

#[tauri::command]
async fn cancel_streaming_upload(
    upload_id: String,
    state: State<'_, AppState>,
) -> Result<(), String> {
    let mut upload_sessions = state.upload_sessions.lock().await;
    upload_sessions.remove(&upload_id);
    Ok(())
}

#[tauri::command]
async fn get_file_transfer_events(state: State<'_, AppState>) -> Result<Vec<String>, String> {
    let ft = {
        let ft_guard = state.file_transfer.lock().await;
        ft_guard.as_ref().cloned()
    };

    if let Some(ft) = ft {
        let events = ft.drain_events(100).await;
        let mapped: Vec<String> = events
            .into_iter()
            .map(|e| match e {
                FileTransferEvent::FileUploaded {
                    file_hash,
                    file_name,
                } => {
                    format!("file_uploaded:{}:{}", file_hash, file_name)
                }
                FileTransferEvent::FileDownloaded { file_path } => {
                    format!("file_downloaded:{}", file_path)
                }
                FileTransferEvent::FileNotFound { file_hash } => {
                    format!("file_not_found:{}", file_hash)
                }
                FileTransferEvent::Error { message } => {
                    format!("error:{}", message)
                }
                FileTransferEvent::DownloadAttempt(snapshot) => {
                    match serde_json::to_string(&snapshot) {
                        Ok(json) => format!("download_attempt:{}", json),
                        Err(_) => "download_attempt:{}".to_string(),
                    }
                }
            })
            .collect();
        Ok(mapped)
    } else {
        Ok(vec![])
    }
}

#[tauri::command]
async fn get_download_metrics(
    state: State<'_, AppState>,
) -> Result<DownloadMetricsSnapshot, String> {
    let ft = {
        let ft_guard = state.file_transfer.lock().await;
        ft_guard.as_ref().cloned()
    };

    if let Some(ft) = ft {
        Ok(ft.download_metrics_snapshot().await)
    } else {
        Ok(DownloadMetricsSnapshot::default())
    }
}

async fn pump_file_transfer_events(app: tauri::AppHandle, ft: Arc<FileTransferService>) {
    loop {
        let events = ft.drain_events(64).await;
        if events.is_empty() {
            if Arc::strong_count(&ft) <= 1 {
                break;
            }
            sleep(Duration::from_millis(250)).await;
            continue;
        }

        for event in events {
            match event {
                FileTransferEvent::DownloadAttempt(snapshot) => {
                    if let Err(err) = app.emit("download_attempt", &snapshot) {
                        warn!("Failed to emit download_attempt event: {}", err);
                    }
                }
                other => {
                    if let Err(err) = app.emit("file_transfer_event", format!("{:?}", other)) {
                        warn!("Failed to emit file_transfer_event: {}", err);
                    }
                }
            }
        }
    }
}

async fn pump_multi_source_events(app: tauri::AppHandle, ms: Arc<MultiSourceDownloadService>) {
    loop {
        let events = ms.drain_events(64).await;
        if events.is_empty() {
            if Arc::strong_count(&ms) <= 1 {
                break;
            }
            sleep(Duration::from_millis(250)).await;
            continue;
        }

        for event in events {
            match &event {
                MultiSourceEvent::DownloadStarted { file_hash, total_peers } => {
                    if let Err(err) = app.emit("multi_source_download_started", &event) {
                        warn!("Failed to emit multi_source_download_started event: {}", err);
                    }
                }
                MultiSourceEvent::ProgressUpdate { file_hash, progress } => {
                    if let Err(err) = app.emit("multi_source_progress_update", progress) {
                        warn!("Failed to emit multi_source_progress_update event: {}", err);
                    }
                }
                MultiSourceEvent::DownloadCompleted { file_hash, output_path, duration_secs, average_speed_bps } => {
                    if let Err(err) = app.emit("multi_source_download_completed", &event) {
                        warn!("Failed to emit multi_source_download_completed event: {}", err);
                    }
                }
                _ => {
                    if let Err(err) = app.emit("multi_source_event", &event) {
                        warn!("Failed to emit multi_source_event: {}", err);
                    }
                }
            }
        }
    }
}

#[tauri::command]
async fn start_multi_source_download(
    state: State<'_, AppState>,
    file_hash: String,
    output_path: String,
    max_peers: Option<usize>,
    chunk_size: Option<usize>,
) -> Result<String, String> {
    let ms = {
        let ms_guard = state.multi_source_download.lock().await;
        ms_guard.as_ref().cloned()
    };

    if let Some(multi_source_service) = ms {
        multi_source_service
            .start_download(file_hash.clone(), output_path, max_peers, chunk_size)
            .await?;
        
        Ok(format!("Multi-source download started for: {}", file_hash))
    } else {
        Err("Multi-source download service not available".to_string())
    }
}

#[tauri::command]
async fn cancel_multi_source_download(
    state: State<'_, AppState>,
    file_hash: String,
) -> Result<(), String> {
    let ms = {
        let ms_guard = state.multi_source_download.lock().await;
        ms_guard.as_ref().cloned()
    };

    if let Some(multi_source_service) = ms {
        multi_source_service.cancel_download(file_hash).await
    } else {
        Err("Multi-source download service not available".to_string())
    }
}

#[tauri::command]
async fn get_multi_source_progress(
    state: State<'_, AppState>,
    file_hash: String,
) -> Result<Option<MultiSourceProgress>, String> {
    let ms = {
        let ms_guard = state.multi_source_download.lock().await;
        ms_guard.as_ref().cloned()
    };

    if let Some(multi_source_service) = ms {
        Ok(multi_source_service.get_download_progress(&file_hash).await)
    } else {
        Err("Multi-source download service not available".to_string())
    }
}

#[tauri::command]
async fn download_file_multi_source(
    state: State<'_, AppState>,
    file_hash: String,
    output_path: String,
    prefer_multi_source: Option<bool>,
    max_peers: Option<usize>,
) -> Result<String, String> {
    let prefer_multi_source = prefer_multi_source.unwrap_or(true);
    
    // If multi-source is preferred and available, use it
    if prefer_multi_source {
        let ms = {
            let ms_guard = state.multi_source_download.lock().await;
            ms_guard.as_ref().cloned()
        };

        if let Some(multi_source_service) = ms {
            info!("Using multi-source download for file: {}", file_hash);
            return multi_source_service
                .start_download(file_hash.clone(), output_path, max_peers, None)
                .await
                .map(|_| format!("Multi-source download initiated for: {}", file_hash));
        }
    }

    // Fallback to original single-source download
    info!("Falling back to single-source download for file: {}", file_hash);
    download_file_from_network(state, file_hash, output_path).await
}

#[tauri::command]
async fn encrypt_file_with_password(
    input_path: String,
    output_path: String,
    password: String,
) -> Result<encryption::EncryptionInfo, String> {
    use std::path::Path;

    let input = Path::new(&input_path);
    let output = Path::new(&output_path);

    if !input.exists() {
        return Err("Input file does not exist".to_string());
    }

    let result =
        encryption::FileEncryption::encrypt_file_with_password(input, output, &password).await?;

    Ok(result.encryption_info)
}

#[tauri::command]
async fn decrypt_file_with_password(
    input_path: String,
    output_path: String,
    password: String,
    encryption_info: encryption::EncryptionInfo,
) -> Result<u64, String> {
    use std::path::Path;

    let input = Path::new(&input_path);
    let output = Path::new(&output_path);

    if !input.exists() {
        return Err("Encrypted file does not exist".to_string());
    }

    encryption::FileEncryption::decrypt_file_with_password(
        input,
        output,
        &password,
        &encryption_info,
    )
    .await
}

#[tauri::command]
async fn encrypt_file_for_upload(
    input_path: String,
    password: Option<String>,
) -> Result<(String, encryption::EncryptionInfo), String> {
    use std::path::Path;

    let input = Path::new(&input_path);
    if !input.exists() {
        return Err("Input file does not exist".to_string());
    }

    // Create encrypted file in same directory with .enc extension
    let encrypted_path = input.with_extension("enc");

    let result = if let Some(pwd) = password {
        encryption::FileEncryption::encrypt_file_with_password(input, &encrypted_path, &pwd).await?
    } else {
        // Generate random key for no-password encryption
        let key = encryption::FileEncryption::generate_random_key();
        encryption::FileEncryption::encrypt_file(input, &encrypted_path, &key).await?
    };

    Ok((
        encrypted_path.to_string_lossy().to_string(),
        result.encryption_info,
    ))
}

#[tauri::command]
async fn search_file_metadata(
    state: State<'_, AppState>,
    file_hash: String,
    timeout_ms: Option<u64>,
) -> Result<(), String> {
    let dht = {
        let dht_guard = state.dht.lock().await;
        dht_guard.as_ref().cloned()
    };

    if let Some(dht) = dht {
        let timeout = timeout_ms.unwrap_or(10_000);
        dht.search_metadata(file_hash, timeout).await
    } else {
        Err("DHT node is not running".to_string())
    }
}

#[tauri::command]
async fn get_available_storage() -> f64 {
    use std::time::Duration;
    use tokio::time::timeout;

    // On Windows, use the current directory's drive, on Unix use "/"
    let path = if cfg!(windows) {
        Path::new(".")
    } else {
        Path::new("/")
    };

    // Add timeout to prevent hanging - run in a blocking task with timeout
    let result = timeout(
        Duration::from_secs(5),
        tokio::task::spawn_blocking(move || {
            available_space(path).map(|space| space as f64 / 1024.0 / 1024.0 / 1024.0)
            // Convert to GB
        }),
    )
    .await;

    match result {
        Ok(Ok(storage_result)) => match storage_result {
            Ok(storage_gb) => {
                if storage_gb > 0.0 && storage_gb.is_finite() {
                    storage_gb.floor()
                } else {
                    warn!("Invalid storage value: {:.2}, using fallback", storage_gb);
                    100.0
                }
            }
            Err(e) => {
                warn!("Disk space check failed: {}, using fallback", e);
                100.0
            }
        },
        Ok(Err(e)) => {
            warn!("Task failed: {}, using fallback", e);
            100.0
        }
        Err(_) => {
            warn!("Failed to get available storage (timeout or error), using fallback");
            100.0
        }
    }
}

const DEFAULT_GETH_DATA_DIR: &str = "./bin/geth-data";

/// Robust disk space checking that tries multiple methods to avoid hanging
fn get_disk_space_robust(path: &std::path::Path) -> Result<f64, String> {
    use std::fs;
    use std::process::Command;

    // Method 1: Try fs2::available_space (can hang on Windows)
    match available_space(path) {
        Ok(space) => return Ok(space as f64 / 1024.0 / 1024.0 / 1024.0),
        Err(_) => {
            // Continue to other methods
        }
    }

    // Method 2: Try using system commands (Windows: wmic, Unix: df)
    #[cfg(windows)]
    {
        match Command::new("wmic")
            .args(&["logicaldisk", "where", "name='C:'", "get", "freespace"])
            .output()
        {
            Ok(output) => {
                if output.status.success() {
                    let stdout = String::from_utf8_lossy(&output.stdout);
                    for line in stdout.lines() {
                        let line = line.trim();
                        if let Ok(bytes) = line.parse::<u64>() {
                            return Ok(bytes as f64 / 1024.0 / 1024.0 / 1024.0);
                        }
                    }
                }
            }
            Err(_) => {}
        }
    }

    #[cfg(unix)]
    {
        match Command::new("df").arg(path).arg("-k").output() {
            Ok(output) => {
                if output.status.success() {
                    let stdout = String::from_utf8_lossy(&output.stdout);
                    for line in stdout.lines().skip(1) {
                        let parts: Vec<&str> = line.split_whitespace().collect();
                        if parts.len() >= 4 {
                            if let Ok(kilobytes) = parts[3].parse::<u64>() {
                                return Ok(kilobytes as f64 / 1024.0 / 1024.0);
                            }
                        }
                    }
                }
            }
            Err(_) => {}
        }
    }

    // Method 3: Try filesystem metadata (less accurate but won't hang)
    match fs::metadata(path) {
        Ok(_) => {
            // If we can read metadata, assume we have at least some space
            // This is a fallback that won't hang
            return Ok(50.0); // Assume 50GB as safe fallback
        }
        Err(_) => {}
    }

    // Final fallback
    Err("Unable to determine available disk space".to_string())
}

#[derive(Serialize)]
#[serde(rename_all = "camelCase")]
struct GethStatusPayload {
    installed: bool,
    running: bool,
    binary_path: Option<String>,
    data_dir: String,
    data_dir_exists: bool,
    log_path: Option<String>,
    log_available: bool,
    log_lines: usize,
    version: Option<String>,
    last_logs: Vec<String>,
    last_updated: u64,
}

fn resolve_geth_data_dir(data_dir: &str) -> Result<PathBuf, String> {
    let dir = PathBuf::from(data_dir);
    if dir.is_absolute() {
        return Ok(dir);
    }

    let exe_dir = std::env::current_exe()
        .map_err(|e| format!("Failed to get executable path: {}", e))?
        .parent()
        .ok_or_else(|| "Failed to determine executable directory".to_string())?
        .to_path_buf();

    Ok(exe_dir.join(dir))
}

fn read_last_lines(path: &Path, max_lines: usize) -> Result<Vec<String>, String> {
    let file = File::open(path).map_err(|e| format!("Failed to open log file: {}", e))?;
    let reader = BufReader::new(file);
    let mut buffer = VecDeque::with_capacity(max_lines);

    for line in reader.lines() {
        let line = line.map_err(|e| format!("Failed to read log file: {}", e))?;
        if buffer.len() == max_lines {
            buffer.pop_front();
        }
        buffer.push_back(line);
    }

    Ok(buffer.into_iter().collect())
}

#[tauri::command]
async fn get_geth_status(
    state: State<'_, AppState>,
    data_dir: Option<String>,
    log_lines: Option<usize>,
) -> Result<GethStatusPayload, String> {
    let requested_lines = log_lines.unwrap_or(40).clamp(1, 200);
    let data_dir_value = data_dir.unwrap_or_else(|| DEFAULT_GETH_DATA_DIR.to_string());

    let running = {
        let geth = state.geth.lock().await;
        geth.is_running()
    };

    let downloader = state.downloader.clone();
    let geth_path = downloader.geth_path();
    let installed = geth_path.exists();
    let binary_path = installed.then(|| geth_path.to_string_lossy().into_owned());

    let data_path = resolve_geth_data_dir(&data_dir_value)?;
    let data_dir_exists = data_path.exists();
    let log_path = data_path.join("geth.log");
    let log_available = log_path.exists();

    let last_logs = if log_available {
        match read_last_lines(&log_path, requested_lines) {
            Ok(lines) => lines,
            Err(err) => {
                warn!("Failed to read geth logs: {}", err);
                Vec::new()
            }
        }
    } else {
        Vec::new()
    };

    let version = if installed {
        match Command::new(&geth_path).arg("version").output() {
            Ok(output) if output.status.success() => {
                let stdout = String::from_utf8_lossy(&output.stdout).trim().to_string();
                if stdout.is_empty() {
                    None
                } else {
                    Some(stdout)
                }
            }
            Ok(output) => {
                warn!(
                    "geth version command exited with status {:?}",
                    output.status.code()
                );
                None
            }
            Err(err) => {
                warn!("Failed to execute geth version: {}", err);
                None
            }
        }
    } else {
        None
    };

    let last_updated = SystemTime::now()
        .duration_since(UNIX_EPOCH)
        .unwrap_or_default()
        .as_secs();

    let log_path_string = if log_available {
        Some(log_path.to_string_lossy().into_owned())
    } else {
        None
    };

    Ok(GethStatusPayload {
        installed,
        running,
        binary_path,
        data_dir: data_dir_value,
        data_dir_exists,
        log_path: log_path_string,
        log_available,
        log_lines: requested_lines,
        version,
        last_logs,
        last_updated,
    })
}

#[tauri::command]
async fn logout(state: State<'_, AppState>) -> Result<(), ()> {
    let mut active_account = state.active_account.lock().await;
    *active_account = None;

    // Clear private key from memory
    let mut active_key = state.active_account_private_key.lock().await;
    *active_key = None;

    // Clear private key from WebRTC service
    if let Some(webrtc_service) = state.webrtc.lock().await.as_ref() {
        webrtc_service.set_active_private_key(None).await;
    }

    Ok(())
}

async fn get_active_account(state: &State<'_, AppState>) -> Result<String, String> {
    state
        .active_account
        .lock()
        .await
        .clone()
        .ok_or_else(|| "No account is currently active. Please log in.".to_string())
}

// --- 2FA Commands ---

#[derive(serde::Serialize)]
struct TotpSetup {
    secret: String,
    otpauth_url: String,
}

#[tauri::command]
fn generate_totp_secret() -> Result<TotpSetup, String> {
    // Customize the issuer and account name.
    // The account name should ideally be the user's identifier (e.g., email or username).
    let issuer = "Chiral Network".to_string();
    let account_name = "Chiral User".to_string(); // Generic name, as it's not tied to a specific account yet

    // Generate a new secret using random bytes
    use rand::RngCore;
    let mut rng = rand::thread_rng();
    let mut secret_bytes = [0u8; 20]; // 160-bit secret (recommended for SHA1)
    rng.fill_bytes(&mut secret_bytes);
    let secret = Secret::Raw(secret_bytes.to_vec());

    // Create a TOTP object.
    let totp = TOTP::new(
        Algorithm::SHA1,
        6,  // 6 digits
        1,  // 1 second tolerance
        30, // 30 second step
        secret.to_bytes().map_err(|e| e.to_string())?,
        Some(issuer),
        account_name,
    )
    .map_err(|e| e.to_string())?;

    let otpauth_url = totp.get_url();
    // For totp-rs v5+, use to_encoded() to get the base32 string
    let secret_string = secret.to_encoded().to_string();

    Ok(TotpSetup {
        secret: secret_string,
        otpauth_url,
    })
}

#[tauri::command]
async fn is_2fa_enabled(state: State<'_, AppState>) -> Result<bool, String> {
    let address = get_active_account(&state).await?;
    let keystore = Keystore::load()?;
    Ok(keystore.is_2fa_enabled(&address)?)
}

#[tauri::command]
async fn verify_and_enable_totp(
    secret: String,
    code: String,
    password: String, // Password needed to encrypt the secret
    state: State<'_, AppState>,
) -> Result<bool, String> {
    let address = get_active_account(&state).await?;

    // 1. Verify the code against the provided secret first.
    // Create a Secret enum from the base32 string, then get its raw bytes.
    let secret_bytes = Secret::Encoded(secret.clone());
    let totp = TOTP::new(
        Algorithm::SHA1,
        6,
        1,
        30,
        secret_bytes.to_bytes().map_err(|e| e.to_string())?,
        Some("Chiral Network".to_string()),
        address.clone(),
    )
    .map_err(|e| e.to_string())?;

    if !totp.check_current(&code).unwrap_or(false) {
        return Ok(false); // Code is invalid, don't enable.
    }

    // 2. Code is valid, so save the secret to the keystore.
    let mut keystore = Keystore::load()?;
    keystore.set_2fa_secret(&address, &secret, &password)?;

    Ok(true)
}

#[tauri::command]
async fn verify_totp_code(
    code: String,
    password: String, // Password needed to decrypt the secret
    state: State<'_, AppState>,
) -> Result<bool, String> {
    let address = get_active_account(&state).await?;
    let keystore = Keystore::load()?;

    // 1. Retrieve the secret from the keystore.
    let secret_b32 = keystore
        .get_2fa_secret(&address, &password)?
        .ok_or_else(|| "2FA is not enabled for this account.".to_string())?;

    // 2. Verify the provided code against the stored secret.
    // Create a Secret enum from the base32 string, then get its raw bytes.
    let secret_bytes = Secret::Encoded(secret_b32);
    let totp = TOTP::new(
        Algorithm::SHA1,
        6,
        1,
        30,
        secret_bytes.to_bytes().map_err(|e| e.to_string())?,
        Some("Chiral Network".to_string()),
        address.clone(),
    )
    .map_err(|e| e.to_string())?;

    Ok(totp.check_current(&code).unwrap_or(false))
}

#[tauri::command]
async fn disable_2fa(password: String, state: State<'_, AppState>) -> Result<(), String> {
    // This action is protected by `with2FA` on the frontend, so we can assume
    // the user has already been verified via `verify_totp_code`.
    let address = get_active_account(&state).await?;
    let mut keystore = Keystore::load()?;
    keystore.remove_2fa_secret(&address, &password)?;
    Ok(())
}

// Peer Selection Commands

#[tauri::command]
async fn get_recommended_peers_for_file(
    state: State<'_, AppState>,
    file_hash: String,
    file_size: u64,
    require_encryption: bool,
) -> Result<Vec<String>, String> {
    let dht_guard = state.dht.lock().await;
    if let Some(ref dht) = *dht_guard {
        Ok(dht
            .get_recommended_peers_for_download(&file_hash, file_size, require_encryption)
            .await)
    } else {
        Err("DHT service not available".to_string())
    }
}

#[tauri::command]
async fn record_transfer_success(
    state: State<'_, AppState>,
    peer_id: String,
    bytes: u64,
    duration_ms: u64,
) -> Result<(), String> {
    let dht_guard = state.dht.lock().await;
    if let Some(ref dht) = *dht_guard {
        dht.record_transfer_success(&peer_id, bytes, duration_ms)
            .await;
        Ok(())
    } else {
        Err("DHT service not available".to_string())
    }
}

#[tauri::command]
async fn record_transfer_failure(
    state: State<'_, AppState>,
    peer_id: String,
    error: String,
) -> Result<(), String> {
    let dht_guard = state.dht.lock().await;
    if let Some(ref dht) = *dht_guard {
        dht.record_transfer_failure(&peer_id, &error).await;
        Ok(())
    } else {
        Err("DHT service not available".to_string())
    }
}

#[tauri::command]
async fn get_peer_metrics(
    state: State<'_, AppState>,
) -> Result<Vec<crate::peer_selection::PeerMetrics>, String> {
    let dht_guard = state.dht.lock().await;
    if let Some(ref dht) = *dht_guard {
        Ok(dht.get_peer_metrics().await)
    } else {
        Err("DHT service not available".to_string())
    }
}

#[tauri::command]
async fn report_malicious_peer(
    peer_id: String,
    severity: String,
    state: State<'_, AppState>,
) -> Result<(), String> {
    let dht_guard = state.dht.lock().await;
    if let Some(ref dht) = *dht_guard {
        dht.report_malicious_peer(&peer_id, &severity).await;
        Ok(())
    } else {
        Err("DHT service not available".to_string())
    }
}

#[tauri::command]
async fn select_peers_with_strategy(
    state: State<'_, AppState>,
    available_peers: Vec<String>,
    count: usize,
    strategy: String,
    require_encryption: bool,
) -> Result<Vec<String>, String> {
    use crate::peer_selection::SelectionStrategy;

    let selection_strategy = match strategy.as_str() {
        "fastest" => SelectionStrategy::FastestFirst,
        "reliable" => SelectionStrategy::MostReliable,
        "bandwidth" => SelectionStrategy::HighestBandwidth,
        "balanced" => SelectionStrategy::Balanced,
        "encryption" => SelectionStrategy::EncryptionPreferred,
        "load_balanced" => SelectionStrategy::LoadBalanced,
        _ => SelectionStrategy::Balanced,
    };

    let dht_guard = state.dht.lock().await;
    if let Some(ref dht) = *dht_guard {
        Ok(dht
            .select_peers_with_strategy(
                &available_peers,
                count,
                selection_strategy,
                require_encryption,
            )
            .await)
    } else {
        Err("DHT service not available".to_string())
    }
}

#[tauri::command]
async fn set_peer_encryption_support(
    state: State<'_, AppState>,
    peer_id: String,
    supported: bool,
) -> Result<(), String> {
    let dht_guard = state.dht.lock().await;
    if let Some(ref dht) = *dht_guard {
        dht.set_peer_encryption_support(&peer_id, supported).await;
        Ok(())
    } else {
        Err("DHT service not available".to_string())
    }
}

#[tauri::command]
async fn cleanup_inactive_peers(
    state: State<'_, AppState>,
    max_age_seconds: u64,
) -> Result<(), String> {
    let dht_guard = state.dht.lock().await;
    if let Some(ref dht) = *dht_guard {
        dht.cleanup_inactive_peers(max_age_seconds).await;
        Ok(())
    } else {
        Err("DHT service not available".to_string())
    }
}

#[tauri::command]
async fn send_chiral_transaction(
    state: State<'_, AppState>,
    to_address: String,
    amount: f64,
) -> Result<String, String> {
    // Get the active account address
    let account = get_active_account(&state).await?;

    // Get the private key from state
    let private_key = {
        let key_guard = state.active_account_private_key.lock().await;
        key_guard
            .clone()
            .ok_or("No private key available. Please log in again.")?
    };

    let tx_hash = ethereum::send_transaction(&account, &to_address, amount, &private_key).await?;

    Ok(tx_hash)
}

#[tauri::command]
async fn queue_transaction(
    app: tauri::AppHandle,
    state: State<'_, AppState>,
    to_address: String,
    amount: f64,
) -> Result<String, String> {
    // Validate account is logged in
    let _account = get_active_account(&state).await?;

    // Generate unique transaction ID
    let tx_id = format!(
        "tx_{}",
        SystemTime::now()
            .duration_since(UNIX_EPOCH)
            .unwrap()
            .as_millis()
    );

    // Create queued transaction
    let queued_tx = QueuedTransaction {
        id: tx_id.clone(),
        to_address,
        amount,
        timestamp: SystemTime::now()
            .duration_since(UNIX_EPOCH)
            .unwrap()
            .as_secs(),
    };

    // Add to queue
    {
        let mut queue = state.transaction_queue.lock().await;
        queue.push_back(queued_tx);
    }

    // Start processor if not running
    {
        let mut processor_guard = state.transaction_processor.lock().await;
        if processor_guard.is_none() {
            let app_handle = app.clone();
            let queue_arc = state.transaction_queue.clone();
            let processing_arc = state.processing_transaction.clone();

            // Clone the Arc references we need instead of borrowing state
            let active_account_arc = state.active_account.clone();
            let active_key_arc = state.active_account_private_key.clone();

            let handle = tokio::spawn(async move {
                process_transaction_queue(
                    app_handle,
                    queue_arc,
                    processing_arc,
                    active_account_arc,
                    active_key_arc,
                )
                .await;
            });

            *processor_guard = Some(handle);
        }
    }

    Ok(tx_id)
}

async fn process_transaction_queue(
    app: tauri::AppHandle,
    queue: Arc<Mutex<VecDeque<QueuedTransaction>>>,
    processing: Arc<Mutex<bool>>,
    active_account: Arc<Mutex<Option<String>>>,
    active_private_key: Arc<Mutex<Option<String>>>,
) {
    loop {
        // Check if already processing
        {
            let is_processing = processing.lock().await;
            if *is_processing {
                tokio::time::sleep(Duration::from_millis(500)).await;
                continue;
            }
        }

        // Get next transaction from queue
        let next_tx = {
            let mut queue_guard = queue.lock().await;
            queue_guard.pop_front()
        };

        if let Some(tx) = next_tx {
            // Mark as processing
            {
                let mut is_processing = processing.lock().await;
                *is_processing = true;
            }

            // Emit queue status
            let _ = app.emit("transaction_queue_processing", &tx.id);

            // Get account and private key from the Arc references
            let account_opt = {
                let account_guard = active_account.lock().await;
                account_guard.clone()
            };

            let private_key_opt = {
                let key_guard = active_private_key.lock().await;
                key_guard.clone()
            };

            match (account_opt, private_key_opt) {
                (Some(account), Some(private_key)) => {
                    // Process transaction
                    match ethereum::send_transaction(
                        &account,
                        &tx.to_address,
                        tx.amount,
                        &private_key,
                    )
                    .await
                    {
                        Ok(tx_hash) => {
                            // Success - emit event
                            let _ = app.emit(
                                "transaction_sent",
                                serde_json::json!({
                                    "id": tx.id,
                                    "txHash": tx_hash,
                                    "to": tx.to_address,
                                    "amount": tx.amount,
                                }),
                            );

                            // Wait a bit before processing next (to ensure nonce increments)
                            tokio::time::sleep(Duration::from_secs(2)).await;
                        }
                        Err(e) => {
                            // Error - emit event
                            warn!("Transaction failed: {}", e);
                            let _ = app.emit(
                                "transaction_failed",
                                serde_json::json!({
                                    "id": tx.id,
                                    "error": e,
                                    "to": tx.to_address,
                                    "amount": tx.amount,
                                }),
                            );
                        }
                    }
                }
                _ => {
                    // No account or private key - user logged out
                    warn!("Cannot process transaction - user logged out");
                    let _ = app.emit(
                        "transaction_failed",
                        serde_json::json!({
                            "id": tx.id,
                            "error": "User logged out",
                            "to": tx.to_address,
                            "amount": tx.amount,
                        }),
                    );
                }
            }

            // Mark as not processing
            {
                let mut is_processing = processing.lock().await;
                *is_processing = false;
            }
        } else {
            // Queue is empty, sleep
            tokio::time::sleep(Duration::from_millis(500)).await;
        }
    }
}

#[tauri::command]
async fn get_transaction_queue_status(
    state: State<'_, AppState>,
) -> Result<serde_json::Value, String> {
    let queue = state.transaction_queue.lock().await;
    let processing = state.processing_transaction.lock().await;

    Ok(serde_json::json!({
        "queueLength": queue.len(),
        "isProcessing": *processing,
        "transactions": queue.iter().map(|tx| serde_json::json!({
            "id": tx.id,
            "to": tx.to_address,
            "amount": tx.amount,
            "timestamp": tx.timestamp,
        })).collect::<Vec<_>>(),
    }))
}

// Analytics commands
#[tauri::command]
async fn get_bandwidth_stats(
    state: State<'_, AppState>,
) -> Result<analytics::BandwidthStats, String> {
    Ok(state.analytics.get_bandwidth_stats().await)
}

#[tauri::command]
async fn get_bandwidth_history(
    state: State<'_, AppState>,
    limit: Option<usize>,
) -> Result<Vec<analytics::BandwidthDataPoint>, String> {
    Ok(state.analytics.get_bandwidth_history(limit).await)
}

#[tauri::command]
async fn get_performance_metrics(
    state: State<'_, AppState>,
) -> Result<analytics::PerformanceMetrics, String> {
    Ok(state.analytics.get_performance_metrics().await)
}

#[tauri::command]
async fn get_network_activity(
    state: State<'_, AppState>,
) -> Result<analytics::NetworkActivity, String> {
    Ok(state.analytics.get_network_activity().await)
}

#[tauri::command]
async fn get_resource_contribution(
    state: State<'_, AppState>,
) -> Result<analytics::ResourceContribution, String> {
    Ok(state.analytics.get_resource_contribution().await)
}

#[tauri::command]
async fn get_contribution_history(
    state: State<'_, AppState>,
    limit: Option<usize>,
) -> Result<Vec<analytics::ContributionDataPoint>, String> {
    Ok(state.analytics.get_contribution_history(limit).await)
}

#[tauri::command]
async fn reset_analytics(state: State<'_, AppState>) -> Result<(), String> {
    state.analytics.reset_stats().await;
    Ok(())
}

#[cfg(not(test))]
fn main() {
    // Initialize logging for debug builds
    #[cfg(debug_assertions)]
    {
        use tracing_subscriber::{fmt, prelude::*, EnvFilter};
        tracing_subscriber::registry()
            .with(fmt::layer())
            .with(
                EnvFilter::from_default_env()
                    .add_directive("chiral_network=info".parse().unwrap())
                    .add_directive("libp2p=info".parse().unwrap())
                    .add_directive("libp2p_kad=debug".parse().unwrap())
                    .add_directive("libp2p_swarm=info".parse().unwrap()),
            )
            .init();
    }

    // Parse command line arguments
    use clap::Parser;
    let args = headless::CliArgs::parse();

    // If running in headless mode, don't start the GUI
    if args.headless {
        println!("Running in headless mode...");

        // Create a tokio runtime for async operations
        let runtime = tokio::runtime::Runtime::new().expect("Failed to create tokio runtime");

        // Run the headless mode
        if let Err(e) = runtime.block_on(headless::run_headless(args)) {
            eprintln!("Error in headless mode: {}", e);
            std::process::exit(1);
        }
        return;
    }

    println!("Starting Chiral Network...");
    tracing::info!("🚀 Registering pool mining commands...");

    tauri::Builder::default()
        .plugin(tauri_plugin_fs::init())
        .manage(AppState {
            geth: Mutex::new(GethProcess::new()),
            downloader: Arc::new(GethDownloader::new()),
            miner_address: Mutex::new(None),
            active_account: Arc::new(Mutex::new(None)),
            active_account_private_key: Arc::new(Mutex::new(None)),
            rpc_url: Mutex::new("http://127.0.0.1:8545".to_string()),
            dht: Mutex::new(None),
            file_transfer: Mutex::new(None),
            webrtc: Mutex::new(None),
<<<<<<< HEAD
            keystore: Arc::new(Mutex::new(
                Keystore::load().unwrap_or_else(|_| Keystore::new()),
            )),
=======
            multi_source_download: Mutex::new(None),
            keystore: Arc::new(Mutex::new(Keystore::load().unwrap_or_else(|_| Keystore::new()))),
>>>>>>> d8551b2a
            proxies: Arc::new(Mutex::new(Vec::new())),
            file_transfer_pump: Mutex::new(None),
            multi_source_pump: Mutex::new(None),
            socks5_proxy_cli: Mutex::new(args.socks5_proxy),
            analytics: Arc::new(analytics::AnalyticsService::new()),

            // Initialize transaction queue
            transaction_queue: Arc::new(Mutex::new(VecDeque::new())),
            transaction_processor: Mutex::new(None),
            processing_transaction: Arc::new(Mutex::new(false)),

            // Initialize upload sessions
            upload_sessions: Arc::new(Mutex::new(std::collections::HashMap::new())),
        })
        .invoke_handler(tauri::generate_handler![
            create_chiral_account,
            import_chiral_account,
            has_active_account,
            get_network_peer_count,
            start_geth_node,
            stop_geth_node,
            save_account_to_keystore,
            load_account_from_keystore,
            list_keystore_accounts,
            pool::discover_mining_pools,
            pool::create_mining_pool,
            pool::join_mining_pool,
            pool::leave_mining_pool,
            pool::get_current_pool_info,
            pool::get_pool_stats,
            pool::update_pool_discovery,
            get_disk_space,
            send_chiral_transaction,
            queue_transaction,
            get_transaction_queue_status,
            get_cpu_temperature,
            is_geth_running,
            check_geth_binary,
            get_geth_status,
            download_geth_binary,
            set_miner_address,
            start_miner,
            stop_miner,
            get_miner_status,
            get_miner_hashrate,
            get_current_block,
            get_network_stats,
            get_miner_logs,
            get_miner_performance,
            get_blocks_mined,
            get_recent_mined_blocks_pub,
            get_cpu_temperature,
            start_dht_node,
            stop_dht_node,
            publish_file_metadata,
            stop_publishing_file,
            search_file_metadata,
            connect_to_peer,
            get_dht_events,
            detect_locale,
            get_dht_health,
            get_dht_peer_count,
            get_dht_peer_id,
            get_dht_connected_peers,
            send_dht_message,
            start_file_transfer_service,
            upload_file_to_network,
            upload_file_data_to_network,
            download_file_from_network,
            download_blocks_from_network,
            start_multi_source_download,
            cancel_multi_source_download,
            get_multi_source_progress,
            download_file_multi_source,
            get_file_transfer_events,
            get_download_metrics,
            encrypt_file_with_password,
            decrypt_file_with_password,
            encrypt_file_for_upload,
            show_in_folder,
            get_available_storage,
            proxy_connect,
            proxy_disconnect,
            proxy_remove,
            proxy_echo,
            list_proxies,
            generate_totp_secret,
            is_2fa_enabled,
            verify_and_enable_totp,
            verify_totp_code,
            logout,
            disable_2fa,
            get_recommended_peers_for_file,
            record_transfer_success,
            record_transfer_failure,
            get_peer_metrics,
            report_malicious_peer,
            select_peers_with_strategy,
            set_peer_encryption_support,
            cleanup_inactive_peers,
            upload_versioned_file,
            get_file_versions_by_name,
            establish_webrtc_connection,
            send_webrtc_file_request,
            get_webrtc_connection_status,
            disconnect_from_peer,
            start_streaming_upload,
            upload_file_chunk,
            cancel_streaming_upload,
            get_bandwidth_stats,
            get_bandwidth_history,
            get_performance_metrics,
            get_network_activity,
            get_resource_contribution,
            get_contribution_history,
            reset_analytics,
            encrypt_file_for_self_upload,
            decrypt_and_reassemble_file,
        ])
        .plugin(tauri_plugin_process::init())
        .plugin(tauri_plugin_os::init())
        .plugin(tauri_plugin_shell::init())
        .plugin(tauri_plugin_dialog::init())
        .plugin(tauri_plugin_store::Builder::default().build())
        .on_window_event(|window, event| {
            if let tauri::WindowEvent::Destroyed = event {
                // When window is destroyed, stop geth
                if let Some(state) = window.app_handle().try_state::<AppState>() {
                    if let Ok(mut geth) = state.geth.try_lock() {
                        let _ = geth.stop();
                        println!("Geth node stopped on window destroy");
                    }
                }
            }
        })
        .setup(|app| {
            // Clean up any orphaned geth processes on startup
            println!("Cleaning up any orphaned geth processes from previous sessions...");
            #[cfg(unix)]
            {
                use std::process::Command;
                // Kill any geth processes that might be running from previous sessions
                let _ = Command::new("pkill")
                    .arg("-9")
                    .arg("-f")
                    .arg("geth.*--datadir.*geth-data")
                    .output();
            }

            #[cfg(windows)]
            {
                use std::process::Command;
                // On Windows, use taskkill to terminate geth processes
                let _ = Command::new("taskkill")
                    .args(["/F", "/IM", "geth.exe"])
                    .output();
            }

            // Also remove the lock file if it exists
            let lock_file = std::path::Path::new(DEFAULT_GETH_DATA_DIR).join("LOCK");
            if lock_file.exists() {
                println!("Removing stale LOCK file: {:?}", lock_file);
                let _ = std::fs::remove_file(&lock_file);
            }

            // Remove geth.ipc file if it exists (another common lock point)
            let ipc_file = std::path::Path::new(DEFAULT_GETH_DATA_DIR).join("geth.ipc");
            if ipc_file.exists() {
                println!("Removing stale IPC file: {:?}", ipc_file);
                let _ = std::fs::remove_file(&ipc_file);
            }

            println!("App setup complete");
            println!("Window should be visible now!");

            let show_i = MenuItem::with_id(app, "show", "Show", true, None::<&str>)?;
            let hide_i = MenuItem::with_id(app, "hide", "Hide", true, None::<&str>)?;
            let quit_i = MenuItem::with_id(app, "quit", "Quit", true, None::<&str>)?;
            let menu = Menu::with_items(app, &[&show_i, &hide_i, &quit_i])?;

            let _tray = TrayIconBuilder::new()
                .icon(app.default_window_icon().unwrap().clone())
                .menu(&menu)
                .tooltip("Chiral Network")
                .show_menu_on_left_click(false)
                .on_tray_icon_event(|tray, event| match event {
                    TrayIconEvent::Click {
                        button: MouseButton::Left,
                        button_state: MouseButtonState::Up,
                        ..
                    } => {
                        println!("Tray icon left-clicked");
                        let app = tray.app_handle();
                        if let Some(window) = app.get_webview_window("main") {
                            let _ = window.unminimize();
                            let _ = window.show();
                            let _ = window.set_focus();
                        }
                    }
                    _ => {}
                })
                .on_menu_event(|app, event| match event.id.as_ref() {
                    "show" => {
                        println!("Show menu item clicked");
                        if let Some(window) = app.get_webview_window("main") {
                            let _ = window.show();
                            let _ = window.set_focus();
                        }
                    }
                    "hide" => {
                        println!("Hide menu item clicked");
                        if let Some(window) = app.get_webview_window("main") {
                            let _ = window.hide();
                        }
                    }
                    "quit" => {
                        println!("Quit menu item clicked");
                        // Stop geth before exiting
                        if let Some(state) = app.try_state::<AppState>() {
                            if let Ok(mut geth) = state.geth.try_lock() {
                                let _ = geth.stop();
                                println!("Geth node stopped");
                            }
                        }
                        app.exit(0);
                    }
                    _ => {}
                })
                .build(app)?;

            // Get the main window and ensure it's visible
            if let Some(window) = app.get_webview_window("main") {
                window.show().unwrap();
                window.set_focus().unwrap();
                println!("Window shown and focused");

                let app_handle = app.handle().clone();
                window.on_window_event(move |event| {
                    if let tauri::WindowEvent::CloseRequested { api, .. } = event {
                        // Prevent the window from closing and hide it instead
                        api.prevent_close();
                        if let Some(window) = app_handle.get_webview_window("main") {
                            let _ = window.hide();
                        }
                    }
                });
            } else {
                println!("Could not find main window!");
            }

            Ok(())
        })
        .build(tauri::generate_context!())
        .expect("error while building tauri application")
        .run(|app_handle, event| match event {
            tauri::RunEvent::ExitRequested { .. } => {
                println!("Exit requested event received");
                // Don't prevent exit, let it proceed naturally
            }
            tauri::RunEvent::Exit => {
                println!("App exiting, cleaning up geth...");
                // Stop geth before exiting
                if let Some(state) = app_handle.try_state::<AppState>() {
                    if let Ok(mut geth) = state.geth.try_lock() {
                        let _ = geth.stop();
                        println!("Geth node stopped on exit");
                    }
                }
            }
            _ => {}
        });
}

#[derive(Serialize, Deserialize, Debug)]
#[serde(rename_all = "camelCase")]
pub struct FileManifestForJs {
    merkle_root: String,
    chunks: Vec<manager::ChunkInfo>,
    encrypted_key_bundle: String, // Serialized JSON of the bundle
}

#[tauri::command]
async fn encrypt_file_for_self_upload(
    app: tauri::AppHandle,
    state: State<'_, AppState>,
    file_path: String,
) -> Result<FileManifestForJs, String> {
    // 1. Get the active user's private key from state to derive the public key.
    let private_key_hex = state
        .active_account_private_key
        .lock()
        .await
        .clone()
        .ok_or("No account is currently active. Please log in.")?;

    // Get the app data directory for chunk storage
    let app_data_dir = app
        .path()
        .app_data_dir()
        .map_err(|e| format!("Could not get app data directory: {}", e))?;
    let chunk_storage_path = app_data_dir.join("chunk_storage");

    // Run the encryption in a blocking task to avoid blocking the async runtime
    tokio::task::spawn_blocking(move || {
        let pk_bytes = hex::decode(private_key_hex.trim_start_matches("0x"))
            .map_err(|_| "Invalid private key format".to_string())?;
        let secret_key = StaticSecret::from(
            <[u8; 32]>::try_from(pk_bytes).map_err(|_| "Private key is not 32 bytes")?,
        );
        let public_key = PublicKey::from(&secret_key);

        // 2. Initialize ChunkManager with proper app data directory
        let manager = ChunkManager::new(chunk_storage_path);

        // 3. Call the existing backend function to perform the encryption.
        let manifest = manager.chunk_and_encrypt_file(Path::new(&file_path), &public_key)?;

        // 4. Serialize the key bundle to a JSON string so it can be sent to the frontend easily.
        let bundle_json =
            serde_json::to_string(&manifest.encrypted_key_bundle).map_err(|e| e.to_string())?;

        Ok(FileManifestForJs {
            merkle_root: manifest.merkle_root,
            chunks: manifest.chunks,
            encrypted_key_bundle: bundle_json,
        })
    })
    .await
    .map_err(|e| format!("Encryption task failed: {}", e))?
}

#[tauri::command]
async fn has_active_account(state: State<'_, AppState>) -> Result<bool, String> {
    Ok(state.active_account.lock().await.is_some())
}

#[tauri::command]
async fn decrypt_and_reassemble_file(
    app: tauri::AppHandle,
    state: State<'_, AppState>,
    manifest_js: FileManifestForJs,
    output_path: String,
) -> Result<(), String> {
    // 1. Get the active user's private key for decryption.
    let private_key_hex = state
        .active_account_private_key
        .lock()
        .await
        .clone()
        .ok_or("No account is currently active. Please log in.")?;

    let pk_bytes = hex::decode(private_key_hex.trim_start_matches("0x"))
        .map_err(|_| "Invalid private key format".to_string())?;
    let secret_key = StaticSecret::from(
        <[u8; 32]>::try_from(pk_bytes).map_err(|_| "Private key is not 32 bytes")?,
    );

    // 2. Deserialize the key bundle from the string.
    let encrypted_key_bundle: encryption::EncryptedAesKeyBundle =
        serde_json::from_str(&manifest_js.encrypted_key_bundle).map_err(|e| e.to_string())?;

    // Get the app data directory for chunk storage
    let app_data_dir = app
        .path()
        .app_data_dir()
        .map_err(|e| format!("Could not get app data directory: {}", e))?;
    let chunk_storage_path = app_data_dir.join("chunk_storage");

    // 3. Clone the data we need for the blocking task
    let chunks = manifest_js.chunks.clone();
    let output_path_clone = output_path.clone();

    // Run the decryption in a blocking task to avoid blocking the async runtime
    tokio::task::spawn_blocking(move || {
        // 4. Initialize ChunkManager with proper app data directory
        let manager = ChunkManager::new(chunk_storage_path);

        // 5. Call the existing backend function to decrypt and save the file.
        manager.reassemble_and_decrypt_file(
            &chunks,
            Path::new(&output_path_clone),
            &encrypted_key_bundle,
            &secret_key, // Pass the secret key
        )
    })
    .await
    .map_err(|e| format!("Decryption task failed: {}", e))?
}<|MERGE_RESOLUTION|>--- conflicted
+++ resolved
@@ -631,13 +631,10 @@
         autonat_server_list,
         final_proxy_address,
         file_transfer_service,
-<<<<<<< HEAD
+        chunk_size_kb,
+        cache_size_mb,
         enable_autorelay,
         preferred_relays,
-=======
-        chunk_size_kb,
-        cache_size_mb,
->>>>>>> d8551b2a
     )
     .await
     .map_err(|e| format!("Failed to start DHT: {}", e))?;
@@ -1813,7 +1810,6 @@
 
     // Store upload session in app state
     let mut upload_sessions = state.upload_sessions.lock().await;
-<<<<<<< HEAD
     upload_sessions.insert(
         upload_id.clone(),
         StreamingUploadSession {
@@ -1823,19 +1819,9 @@
             total_chunks: 0, // Will be set when we know chunk count
             hasher: sha2::Sha256::new(),
             created_at: std::time::SystemTime::now(),
+            chunk_cids: Vec::new(),
         },
     );
-=======
-    upload_sessions.insert(upload_id.clone(), StreamingUploadSession {
-        file_name,
-        file_size,
-        received_chunks: 0,
-        total_chunks: 0, // Will be set when we know chunk count
-        hasher: sha2::Sha256::new(),
-        created_at: std::time::SystemTime::now(),
-        chunk_cids: Vec::new(),
-    });
->>>>>>> d8551b2a
 
     Ok(upload_id)
 }
@@ -3139,14 +3125,10 @@
             dht: Mutex::new(None),
             file_transfer: Mutex::new(None),
             webrtc: Mutex::new(None),
-<<<<<<< HEAD
+            multi_source_download: Mutex::new(None),
             keystore: Arc::new(Mutex::new(
                 Keystore::load().unwrap_or_else(|_| Keystore::new()),
             )),
-=======
-            multi_source_download: Mutex::new(None),
-            keystore: Arc::new(Mutex::new(Keystore::load().unwrap_or_else(|_| Keystore::new()))),
->>>>>>> d8551b2a
             proxies: Arc::new(Mutex::new(Vec::new())),
             file_transfer_pump: Mutex::new(None),
             multi_source_pump: Mutex::new(None),
