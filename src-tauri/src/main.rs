#![cfg_attr(
    all(not(debug_assertions), target_os = "windows"),
    windows_subsystem = "windows"
)]

pub mod commands;

pub mod analytics;
mod dht;
mod encryption;
mod ethereum;
mod file_transfer;
mod geth_downloader;
mod headless;
mod keystore;
mod manager;
mod multi_source_download;
pub mod net;
mod peer_selection;
mod pool;
mod webrtc_service;
use std::sync::Mutex as StdMutex;

use crate::commands::proxy::{
    list_proxies, proxy_connect, proxy_disconnect, proxy_echo, proxy_remove, ProxyNode,
};
use crate::commands::bootstrap::get_bootstrap_nodes_command;
use dht::{DhtEvent, DhtMetricsSnapshot, DhtService, FileMetadata, split_into_blocks, StringBlock};
use ethereum::{
    create_new_account, get_account_from_private_key, get_balance, get_block_number, get_hashrate,
    get_mined_blocks_count, get_mining_logs, get_mining_performance, get_mining_status,
    get_network_difficulty, get_network_hashrate, get_peer_count, get_recent_mined_blocks,
    start_mining, stop_mining, EthAccount, GethProcess, MinedBlock,
};
use file_transfer::{DownloadMetricsSnapshot, FileTransferEvent, FileTransferService};
use fs2::available_space;
use geth_downloader::GethDownloader;
use keystore::Keystore;
use lazy_static::lazy_static;
use serde::{Deserialize, Serialize};
use sha2::{Digest, Sha256};
use std::collections::{HashMap, VecDeque};
use std::fs::{self, File};
use std::path::{Path, PathBuf};
use std::process::Command;
use std::{
    io::{BufRead, BufReader},
    sync::Arc,
    time::{Duration, Instant, SystemTime, UNIX_EPOCH},
};
use sysinfo::{Components, System, MINIMUM_CPU_UPDATE_INTERVAL};
use systemstat::{Platform, System as SystemStat};
use tauri::{
    menu::{Menu, MenuItem},
    tray::{MouseButton, MouseButtonState, TrayIconBuilder, TrayIconEvent},
    Emitter, Manager, State,
};
use tokio::{io::AsyncReadExt, sync::Mutex, task::JoinHandle, time::sleep};
use totp_rs::{Algorithm, Secret, TOTP};
use tracing::{error, info, warn};
use webrtc_service::{WebRTCFileRequest, WebRTCService};
use multi_source_download::{MultiSourceDownloadService, MultiSourceEvent, MultiSourceProgress};

use crate::manager::ChunkManager; // Import the ChunkManager
use base64::{engine::general_purpose, Engine as _}; // For key encoding
use blockstore::block::Block;
use x25519_dalek::{PublicKey, StaticSecret}; // For key handling

#[derive(Clone)]
struct QueuedTransaction {
    id: String,
    to_address: String,
    amount: f64,
    timestamp: u64,
}

#[derive(Clone)]
struct StreamingUploadSession {
    file_name: String,
    file_size: u64,
    received_chunks: u32,
    total_chunks: u32,
    hasher: sha2::Sha256,
    created_at: std::time::SystemTime,
    chunk_cids: Vec<dht::Cid>, // Collect CIDs of all chunks for root block creation
    file_data: Vec<u8>, // Accumulate file data for local storage
}

struct AppState {
    geth: Mutex<GethProcess>,
    downloader: Arc<GethDownloader>,
    miner_address: Mutex<Option<String>>,

    // Wrap in Arc so they can be cloned
    active_account: Arc<Mutex<Option<String>>>,
    active_account_private_key: Arc<Mutex<Option<String>>>,

    rpc_url: Mutex<String>,
    dht: Mutex<Option<Arc<DhtService>>>,
    file_transfer: Mutex<Option<Arc<FileTransferService>>>,
    webrtc: Mutex<Option<Arc<WebRTCService>>>,
    multi_source_download: Mutex<Option<Arc<MultiSourceDownloadService>>>,
    keystore: Arc<Mutex<Keystore>>,
    proxies: Arc<Mutex<Vec<ProxyNode>>>,
    file_transfer_pump: Mutex<Option<JoinHandle<()>>>,
    multi_source_pump: Mutex<Option<JoinHandle<()>>>,
    socks5_proxy_cli: Mutex<Option<String>>,
    analytics: Arc<analytics::AnalyticsService>,

    // New fields for transaction queue
    transaction_queue: Arc<Mutex<VecDeque<QueuedTransaction>>>,
    transaction_processor: Mutex<Option<JoinHandle<()>>>,
    processing_transaction: Arc<Mutex<bool>>,

    // New field for streaming upload sessions
    upload_sessions: Arc<Mutex<std::collections::HashMap<String, StreamingUploadSession>>>,
}

#[tauri::command]
async fn create_chiral_account(state: State<'_, AppState>) -> Result<EthAccount, String> {
    let account = create_new_account()?;

    // Set as active account
    {
        let mut active_account = state.active_account.lock().await;
        *active_account = Some(account.address.clone());
    }

    // Store private key in session
    {
        let mut active_key = state.active_account_private_key.lock().await;
        *active_key = Some(account.private_key.clone());
    }

    Ok(account)
}

#[tauri::command]
async fn import_chiral_account(
    private_key: String,
    state: State<'_, AppState>,
) -> Result<EthAccount, String> {
    let account = get_account_from_private_key(&private_key)?;

    // Set as active account
    {
        let mut active_account = state.active_account.lock().await;
        *active_account = Some(account.address.clone());
    }

    // Store private key in session
    {
        let mut active_key = state.active_account_private_key.lock().await;
        *active_key = Some(account.private_key.clone());
    }

    Ok(account)
}

#[tauri::command]
async fn start_geth_node(state: State<'_, AppState>, data_dir: String) -> Result<(), String> {
    let mut geth = state.geth.lock().await;
    let miner_address = state.miner_address.lock().await;
    // TODO: The port and address should be configurable from the frontend.
    // For now, we'll update the rpc_url in the state when starting.
    let rpc_url = "http://127.0.0.1:8545".to_string();
    *state.rpc_url.lock().await = rpc_url;

    geth.start(&data_dir, miner_address.as_deref())
}

#[tauri::command]
async fn stop_geth_node(state: State<'_, AppState>) -> Result<(), String> {
    let mut geth = state.geth.lock().await;
    geth.stop()
}

#[tauri::command]
async fn save_account_to_keystore(
    address: String,
    private_key: String,
    password: String,
) -> Result<(), String> {
    let mut keystore = Keystore::load()?;
    keystore.add_account(address, &private_key, &password)?;
    Ok(())
}

#[tauri::command]
async fn load_account_from_keystore(
    address: String,
    password: String,
    state: State<'_, AppState>,
) -> Result<EthAccount, String> {
    let keystore = Keystore::load()?;

    // Get decrypted private key from keystore
    let private_key = keystore.get_account(&address, &password)?;

    // Set the active account in the app state
    {
        let mut active_account = state.active_account.lock().await;
        *active_account = Some(address.clone());
    }

    // Store the private key securely in memory for the session
    {
        let mut active_key = state.active_account_private_key.lock().await;
        *active_key = Some(private_key.clone());
    }

    // Update WebRTC service with the active private key for decryption
    if let Some(webrtc_service) = state.webrtc.lock().await.as_ref() {
        webrtc_service.set_active_private_key(Some(private_key.clone())).await;
    }

    // Derive account details from private key
    get_account_from_private_key(&private_key)
}

#[tauri::command]
async fn list_keystore_accounts() -> Result<Vec<String>, String> {
    let keystore = Keystore::load()?;
    Ok(keystore.list_accounts())
}

#[tauri::command]
async fn get_disk_space(path: String) -> Result<u64, String> {
    match available_space(Path::new(&path)) {
        Ok(space) => Ok(space),
        Err(e) => Err(format!("Failed to get disk space: {}", e)),
    }
}

#[tauri::command]
async fn get_account_balance(address: String) -> Result<String, String> {
    get_balance(&address).await
}

#[tauri::command]
async fn get_network_peer_count() -> Result<u32, String> {
    get_peer_count().await
}

#[tauri::command]
async fn is_geth_running(state: State<'_, AppState>) -> Result<bool, String> {
    let geth = state.geth.lock().await;
    Ok(geth.is_running())
}

#[tauri::command]
async fn check_geth_binary(state: State<'_, AppState>) -> Result<bool, String> {
    Ok(state.downloader.is_geth_installed())
}

#[tauri::command]
async fn download_geth_binary(
    app: tauri::AppHandle,
    state: State<'_, AppState>,
) -> Result<(), String> {
    let downloader = state.downloader.clone();
    let app_handle = app.clone();

    downloader
        .download_geth(move |progress| {
            let _ = app_handle.emit("geth-download-progress", progress);
        })
        .await
}

#[tauri::command]
async fn set_miner_address(state: State<'_, AppState>, address: String) -> Result<(), String> {
    let mut miner_address = state.miner_address.lock().await;
    *miner_address = Some(address);
    Ok(())
}

#[tauri::command]
async fn get_file_versions_by_name(
    state: State<'_, AppState>,
    file_name: String,
) -> Result<Vec<FileMetadata>, String> {
    let dht = { state.dht.lock().await.as_ref().cloned() };
    if let Some(dht) = dht {
        (*dht).get_versions_by_file_name(file_name).await
    } else {
        Err("DHT not running".into())
    }
}

#[tauri::command]
async fn establish_webrtc_connection(
    state: State<'_, AppState>,
    peer_id: String,
    offer: String,
) -> Result<(), String> {
    let webrtc = { state.webrtc.lock().await.as_ref().cloned() };
    if let Some(webrtc) = webrtc {
        webrtc
            .establish_connection_with_answer(peer_id, offer)
            .await
    } else {
        Err("WebRTC service not running".into())
    }
}

#[tauri::command]
async fn send_webrtc_file_request(
    state: State<'_, AppState>,
    peer_id: String,
    file_hash: String,
    file_name: String,
    file_size: u64,
) -> Result<(), String> {
    let webrtc = { state.webrtc.lock().await.as_ref().cloned() };
    if let Some(webrtc) = webrtc {
        let request = WebRTCFileRequest {
            file_hash,
            file_name,
            file_size,
            requester_peer_id: {
                let dht = state.dht.lock().await;
                if let Some(d) = dht.as_ref() {
                    d.get_peer_id().await
                } else {
                    "unknown".to_string()
                }
            },
            recipient_public_key: None, // No encryption for basic downloads
        };
        webrtc.send_file_request(peer_id, request).await
    } else {
        Err("WebRTC service not running".into())
    }
}

#[tauri::command]
async fn get_webrtc_connection_status(
    state: State<'_, AppState>,
    peer_id: String,
) -> Result<bool, String> {
    let webrtc = { state.webrtc.lock().await.as_ref().cloned() };
    if let Some(webrtc) = webrtc {
        Ok(webrtc.get_connection_status(&peer_id).await)
    } else {
        Ok(false)
    }
}

#[tauri::command]
async fn disconnect_from_peer(state: State<'_, AppState>, peer_id: String) -> Result<(), String> {
    let webrtc = { state.webrtc.lock().await.as_ref().cloned() };
    if let Some(webrtc) = webrtc {
        webrtc.close_connection(peer_id).await
    } else {
        Err("WebRTC service not running".into())
    }
}

#[tauri::command]
async fn upload_versioned_file(
    state: State<'_, AppState>,
    file_name: String,
    file_path: String,
    file_size: u64,
    mime_type: Option<String>,
    is_encrypted: bool,
    encryption_method: Option<String>,
    key_fingerprint: Option<String>,
) -> Result<FileMetadata, String> {
    let dht_opt = { state.dht.lock().await.as_ref().cloned() };
    if let Some(dht) = dht_opt {
        // --- FIX: Calculate file_hash using file_transfer helper
        let file_data = tokio::fs::read(&file_path)
            .await
            .map_err(|e| e.to_string())?;
        let file_hash = FileTransferService::calculate_file_hash(&file_data);

        let created_at = std::time::SystemTime::now()
            .duration_since(std::time::UNIX_EPOCH)
            .unwrap()
            .as_secs();

<<<<<<< HEAD
// Use the DHT versioning helper to fill in parent_hash/version
let metadata = dht
    .prepare_versioned_metadata(
        file_hash.clone(),
        file_name.clone(),
        file_data.len() as u64,  // Use file size directly from data
        file_data.clone(),
        created_at,
        mime_type,
        is_encrypted,
        encryption_method,
        key_fingerprint,
    )
    .await?;
=======
        // Use the DHT versioning helper to fill in parent_hash/version
        let metadata = dht
            .prepare_versioned_metadata(
                file_hash.clone(),
                file_name,
                file_data.len() as u64, // Use file size directly from data
                file_data,
                created_at,
                mime_type,
                is_encrypted,
                encryption_method,
                key_fingerprint,
            )
            .await?;
>>>>>>> edc573c3

        // Store file data locally for seeding
        let ft = {
            let ft_guard = state.file_transfer.lock().await;
            ft_guard.as_ref().cloned()
        };
        if let Some(ft) = ft {
            ft.store_file_data(file_hash.clone(), file_name, file_data).await;
        }

        dht.publish_file(metadata.clone()).await?;
        Ok(metadata)
    } else {
        Err("DHT not running".into())
    }
}

/// Checks if the Geth RPC endpoint is ready to accept connections.
async fn is_geth_rpc_ready(state: &State<'_, AppState>) -> bool {
    let rpc_url = state.rpc_url.lock().await.clone();
    if let Ok(response) = reqwest::Client::new()
        .post(&rpc_url)
        .json(&serde_json::json!({
            "jsonrpc": "2.0", "method": "net_version", "params": [], "id": 1
        }))
        .send()
        .await
    {
        if response.status().is_success() {
            if let Ok(json) = response.json::<serde_json::Value>().await {
                return json.get("result").is_some();
            }
        }
    }
    false
}

/// Stops, restarts, and waits for the Geth node to be ready.
/// This is used when `miner_setEtherbase` is not available and a restart is required.
async fn restart_geth_and_wait(state: &State<'_, AppState>, data_dir: &str) -> Result<(), String> {
    info!("Restarting Geth with new configuration...");

    // Stop Geth
    state.geth.lock().await.stop()?;
    tokio::time::sleep(tokio::time::Duration::from_secs(2)).await; // Brief pause for shutdown

    // Restart with the stored miner address
    {
        let mut geth = state.geth.lock().await;
        let miner_address = state.miner_address.lock().await;
        info!("Restarting Geth with miner address: {:?}", miner_address);
        geth.start(data_dir, miner_address.as_deref())?;
    }

    // Wait for Geth to become responsive
    let max_attempts = 30;
    for attempt in 1..=max_attempts {
        if is_geth_rpc_ready(state).await {
            info!("Geth is ready for RPC calls after restart.");
            return Ok(());
        }
        info!(
            "Waiting for Geth to start... (attempt {}/{})",
            attempt, max_attempts
        );
        tokio::time::sleep(tokio::time::Duration::from_secs(1)).await;
    }

    Err("Geth failed to start up within 30 seconds after restart.".to_string())
}

#[tauri::command]
async fn start_miner(
    state: State<'_, AppState>,
    address: String,
    threads: u32,
    data_dir: String,
) -> Result<(), String> {
    // Store the miner address for future geth restarts
    {
        let mut miner_address = state.miner_address.lock().await;
        *miner_address = Some(address.clone());
    } // MutexGuard is dropped here

    // Try to start mining
    match start_mining(&address, threads).await {
        Ok(_) => Ok(()),
        Err(e) if e.contains("-32601") || e.to_lowercase().contains("does not exist") => {
            // miner_setEtherbase method doesn't exist, need to restart with etherbase
            warn!("miner_setEtherbase not supported, restarting geth with miner address...");
            restart_geth_and_wait(&state, &data_dir).await?;

            // Try mining again without setting etherbase (it's set via command line now)
            let rpc_url = state.rpc_url.lock().await.clone();
            let client = reqwest::Client::new();
            let start_mining_direct = serde_json::json!({
                "jsonrpc": "2.0",
                "method": "miner_start",
                "params": [threads],
                "id": 1
            });

            let response = client
                .post(&rpc_url)
                .json(&start_mining_direct)
                .send()
                .await
                .map_err(|e| format!("Failed to start mining after restart: {}", e))?;

            let json_response: serde_json::Value = response
                .json()
                .await
                .map_err(|e| format!("Failed to parse response: {}", e))?;

            if let Some(error) = json_response.get("error") {
                Err(format!("Failed to start mining after restart: {}", error))
            } else {
                Ok(())
            }
        }
        Err(e) => Err(format!("Failed to start mining: {}", e)),
    }
}

#[tauri::command]
async fn stop_miner() -> Result<(), String> {
    stop_mining().await
}

#[tauri::command]
async fn get_miner_status() -> Result<bool, String> {
    get_mining_status().await
}

#[tauri::command]
async fn get_miner_hashrate() -> Result<String, String> {
    get_hashrate().await
}

#[tauri::command]
async fn get_current_block() -> Result<u64, String> {
    get_block_number().await
}

#[tauri::command]
async fn get_network_stats() -> Result<(String, String), String> {
    let difficulty = get_network_difficulty().await?;
    let hashrate = get_network_hashrate().await?;
    Ok((difficulty, hashrate))
}

#[tauri::command]
async fn get_miner_logs(data_dir: String, lines: usize) -> Result<Vec<String>, String> {
    get_mining_logs(&data_dir, lines)
}

#[tauri::command]
async fn get_miner_performance(data_dir: String) -> Result<(u64, f64), String> {
    get_mining_performance(&data_dir)
}
lazy_static! {
    static ref BLOCKS_CACHE: StdMutex<Option<(String, u64, Instant)>> = StdMutex::new(None);
}
#[tauri::command]

async fn get_blocks_mined(address: String) -> Result<u64, String> {
    // Check cache (directly return within 500ms)
    {
        let cache = BLOCKS_CACHE.lock().unwrap();
        if let Some((cached_addr, cached_blocks, cached_time)) = cache.as_ref() {
            if cached_addr == &address && cached_time.elapsed() < Duration::from_millis(500) {
                return Ok(*cached_blocks);
            }
        }
    }

    // Invoke existing logic (slow query)
    let blocks = get_mined_blocks_count(&address).await?;

    // Update Cache
    {
        let mut cache = BLOCKS_CACHE.lock().unwrap();
        *cache = Some((address, blocks, Instant::now()));
    }

    Ok(blocks)
}
#[tauri::command]
async fn get_recent_mined_blocks_pub(
    address: String,
    lookback: u64,
    limit: usize,
) -> Result<Vec<MinedBlock>, String> {
    get_recent_mined_blocks(&address, lookback, limit).await
}
#[tauri::command]
async fn start_dht_node(
    app: tauri::AppHandle,
    state: State<'_, AppState>,
    port: u16,
    bootstrap_nodes: Vec<String>,
    enable_autonat: Option<bool>,
    autonat_probe_interval_secs: Option<u64>,
    autonat_servers: Option<Vec<String>>,
    proxy_address: Option<String>,
    is_bootstrap: Option<bool>,
    chunk_size_kb: Option<usize>,
    cache_size_mb: Option<usize>,
) -> Result<String, String> {
    {
        let dht_guard = state.dht.lock().await;
        if dht_guard.is_some() {
            return Err("DHT node is already running".to_string());
        }
    }

    // Disable autonat by default to prevent warnings when no servers are available
    // Users can explicitly enable it when needed
    let auto_enabled = enable_autonat.unwrap_or(false);
    let probe_interval = autonat_probe_interval_secs.map(Duration::from_secs);
    let autonat_server_list = autonat_servers.unwrap_or_default();

    // Get the proxy from the command line, if it was provided at launch
    let cli_proxy = state.socks5_proxy_cli.lock().await.clone();
    // Prioritize the command-line argument. Fall back to the one from the UI.
    let final_proxy_address = cli_proxy.or(proxy_address.clone());

    // Get the file transfer service for DHT integration
    let file_transfer_service = {
        let ft_guard = state.file_transfer.lock().await;
        ft_guard.as_ref().cloned()
    };

    let dht_service = DhtService::new(
        port,
        bootstrap_nodes,
        None,
        is_bootstrap.unwrap_or(false),
        auto_enabled,
        probe_interval,
        autonat_server_list,
        final_proxy_address,
        file_transfer_service,
        chunk_size_kb,
        cache_size_mb,
    )
    .await
    .map_err(|e| format!("Failed to start DHT: {}", e))?;

    let peer_id = dht_service.get_peer_id().await;

    // Start the DHT node running in background
    dht_service.run().await;
    let dht_arc = Arc::new(dht_service);

    // Spawn the event pump
    let app_handle = app.clone();
    let proxies_arc = state.proxies.clone();
    let dht_clone_for_pump = dht_arc.clone();

    tokio::spawn(async move {
        use std::time::Duration;
        loop {
            // If the DHT service has been shut down, the weak reference will be None
            let events = dht_clone_for_pump.drain_events(64).await;
            if events.is_empty() {
                // Avoid busy-waiting
                tokio::time::sleep(Duration::from_millis(200)).await;
                // Check if the DHT is still alive before continuing
                if Arc::strong_count(&dht_clone_for_pump) <= 1 {
                    // 1 is the pump itself
                    info!("DHT service appears to be shut down. Exiting event pump.");
                    break;
                }
                continue;
            }

            for ev in events {
                match ev {
                    DhtEvent::ProxyStatus {
                        id,
                        address,
                        status,
                        latency_ms,
                        error,
                    } => {
                        let to_emit: ProxyNode = {
                            let mut proxies = proxies_arc.lock().await;

                            if let Some(i) = proxies.iter().position(|p| p.id == id) {
                                let p = &mut proxies[i];
                                if p.id != id {
                                    p.id = id.clone();
                                }
                                if !address.is_empty() {
                                    p.address = address.clone();
                                }
                                p.status = status.clone();
                                if let Some(ms) = latency_ms {
                                    p.latency = ms as u32;
                                }
                                p.error = error.clone();
                                p.clone()
                            } else {
                                let node = ProxyNode {
                                    id: id.clone(),
                                    address: address.clone(),
                                    status,
                                    latency: latency_ms.unwrap_or(0) as u32,
                                    error,
                                };
                                proxies.push(node.clone());
                                node
                            }
                        };

                        let _ = app_handle.emit("proxy_status_update", to_emit);
                    }
                    DhtEvent::NatStatus {
                        state,
                        confidence,
                        last_error,
                        summary,
                    } => {
                        let payload = serde_json::json!({
                            "state": state,
                            "confidence": confidence,
                            "lastError": last_error,
                            "summary": summary,
                        });
                        let _ = app_handle.emit("nat_status_update", payload);
                    }
                    DhtEvent::EchoReceived { from, utf8, bytes } => {
                        // Sending inbox event to frontend
                        let payload =
                            serde_json::json!({ "from": from, "text": utf8, "bytes": bytes });
                        let _ = app_handle.emit("proxy_echo_rx", payload);
                    }
                    DhtEvent::PeerRtt { peer, rtt_ms } => {
                        // NOTE: if from dht.rs only sends rtt for known proxies, then this is fine.
                        // If it can send rtt for any peer, we need to first check if it's generated from ProxyStatus
                        let mut proxies = proxies_arc.lock().await;
                        if let Some(p) = proxies.iter_mut().find(|p| p.id == peer) {
                            p.latency = rtt_ms as u32;
                            let _ = app_handle.emit("proxy_status_update", p.clone());
                        }
                    }
                    DhtEvent::DownloadedFile(metadata) => {
                        let payload = serde_json::json!(metadata);
                        let _ = app_handle.emit("file_content", payload);
                    }
                    DhtEvent::PublishedFile(metadata) => {
                        let payload = serde_json::json!(metadata);
                        let _ = app_handle.emit("published_file", payload);
                    }
                    DhtEvent::FileDiscovered(metadata) => {
                        let payload = serde_json::json!(metadata);
                        let _ = app_handle.emit("found_file", payload);
                    }
                    _ => {}
                }
            }
        }
    });

    {
        let mut dht_guard = state.dht.lock().await;
        *dht_guard = Some(dht_arc);
    }

    Ok(peer_id)
}

#[tauri::command]
async fn stop_dht_node(app: tauri::AppHandle, state: State<'_, AppState>) -> Result<(), String> {
    let dht = {
        let mut dht_guard = state.dht.lock().await;
        dht_guard.take()
    };

    if let Some(dht) = dht {
        (*dht)
            .shutdown()
            .await
            .map_err(|e| format!("Failed to stop DHT: {}", e))?;
    }

    // Proxy reset
    {
        let mut proxies = state.proxies.lock().await;
        proxies.clear();
    }
    let _ = app.emit("proxy_reset", ());

    Ok(())
}

#[tauri::command]
async fn publish_file_metadata(
    state: State<'_, AppState>,
    file_hash: String,
    file_name: String,
    file_size: u64,
    mime_type: Option<String>,
) -> Result<(), String> {
    let dht = {
        let dht_guard = state.dht.lock().await;
        dht_guard.as_ref().cloned()
    };

    if let Some(dht) = dht {
        let metadata = FileMetadata {
            file_hash,
            file_name,
            file_size,
            file_data: vec![],
            seeders: vec![],
            created_at: std::time::SystemTime::now()
                .duration_since(std::time::UNIX_EPOCH)
                .unwrap()
                .as_secs(),
            mime_type,
            is_encrypted: false,
            encryption_method: None,
            key_fingerprint: None,
            merkle_root: None,
            parent_hash: None,
            version: Some(1),
            cids: None,
            is_root: false,
        };

        dht.publish_file(metadata).await
    } else {
        Err("DHT node is not running".to_string())
    }
}

#[tauri::command]
async fn stop_publishing_file(state: State<'_, AppState>, file_hash: String) -> Result<(), String> {
    let dht = {
        let dht_guard = state.dht.lock().await;
        dht_guard.as_ref().cloned()
    };
    if let Some(dht) = dht {
        dht.stop_publishing_file(file_hash).await
    } else {
        Err("DHT node is not running".to_string())
    }
}

#[tauri::command]
async fn connect_to_peer(state: State<'_, AppState>, peer_address: String) -> Result<(), String> {
    let dht = {
        let dht_guard = state.dht.lock().await;
        dht_guard.as_ref().cloned()
    };

    if let Some(dht) = dht {
        dht.connect_peer(peer_address).await
    } else {
        Err("DHT node is not running".to_string())
    }
}

#[tauri::command]
async fn get_dht_peer_count(state: State<'_, AppState>) -> Result<usize, String> {
    let dht = {
        let dht_guard = state.dht.lock().await;
        dht_guard.as_ref().cloned()
    };

    if let Some(dht) = dht {
        Ok(dht.get_peer_count().await)
    } else {
        Ok(0) // Return 0 if DHT is not running
    }
}

#[tauri::command]
async fn get_dht_peer_id(state: State<'_, AppState>) -> Result<Option<String>, String> {
    let dht = {
        let dht_guard = state.dht.lock().await;
        dht_guard.as_ref().cloned()
    };

    if let Some(dht) = dht {
        Ok(Some(dht.get_peer_id().await))
    } else {
        Ok(None) // Return None if DHT is not running
    }
}

#[tauri::command]
async fn get_dht_connected_peers(state: State<'_, AppState>) -> Result<Vec<String>, String> {
    let dht = {
        let dht_guard = state.dht.lock().await;
        dht_guard.as_ref().cloned()
    };

    if let Some(dht) = dht {
        // Get connected peers from DHT
        let connected_peers = dht.get_connected_peers().await;
        Ok(connected_peers)
    } else {
        Ok(Vec::new()) // Return empty vector if DHT is not running
    }
}

#[tauri::command]
async fn send_dht_message(
    state: State<'_, AppState>,
    peer_id: String,
    message: serde_json::Value,
) -> Result<(), String> {
    let dht = {
        let dht_guard = state.dht.lock().await;
        dht_guard.as_ref().cloned()
    };

    if let Some(dht) = dht {
        // Send message through DHT to target peer
        dht.send_message_to_peer(&peer_id, message)
            .await
            .map_err(|e| format!("Failed to send DHT message: {}", e))
    } else {
        Err("DHT not available".to_string())
    }
}

#[tauri::command]
async fn get_dht_health(state: State<'_, AppState>) -> Result<Option<DhtMetricsSnapshot>, String> {
    let dht = {
        let dht_guard = state.dht.lock().await;
        dht_guard.as_ref().cloned()
    };

    if let Some(dht) = dht {
        Ok(Some(dht.metrics_snapshot().await))
    } else {
        Ok(None)
    }
}

#[tauri::command]
async fn get_dht_events(state: State<'_, AppState>) -> Result<Vec<String>, String> {
    let dht = {
        let dht_guard = state.dht.lock().await;
        dht_guard.as_ref().cloned()
    };

    if let Some(dht) = dht {
        let events = dht.drain_events(100).await;
        // Convert events to concise human-readable strings for the UI
        let mapped: Vec<String> = events
            .into_iter()
            .map(|e| match e {
                DhtEvent::PeerDiscovered(p) => format!("peer_discovered:{}", p),
                DhtEvent::PeerConnected(p) => format!("peer_connected:{}", p),
                DhtEvent::PeerDisconnected(p) => format!("peer_disconnected:{}", p),
                DhtEvent::FileDiscovered(meta) => format!(
                    "file_discovered:{}:{}:{}",
                    meta.file_hash, meta.file_name, meta.file_size
                ),
                DhtEvent::DownloadedFile(_) => "file_downloaded".to_string(),
                DhtEvent::PublishedFile(meta) => format!(
                    "file_published:{}:{}:{}",
                    meta.file_hash, meta.file_name, meta.file_size
                ),
                DhtEvent::FileNotFound(hash) => format!("file_not_found:{}", hash),
                DhtEvent::Error(err) => format!("error:{}", err),
                DhtEvent::Info(msg) => format!("info:{}", msg),
                DhtEvent::Warning(msg) => format!("warning:{}", msg),
                DhtEvent::ProxyStatus {
                    id,
                    address,
                    status,
                    latency_ms,
                    error,
                } => {
                    let lat = latency_ms
                        .map(|ms| format!("{ms}"))
                        .unwrap_or_else(|| "-".into());
                    let err = error.unwrap_or_default();
                    format!(
                        "proxy_status:{id}:{address}:{status}:{lat}{}",
                        if err.is_empty() {
                            "".into()
                        } else {
                            format!(":{err}")
                        }
                    )
                }
                DhtEvent::NatStatus {
                    state,
                    confidence,
                    last_error,
                    summary,
                } => match serde_json::to_string(&serde_json::json!({
                    "state": state,
                    "confidence": confidence,
                    "lastError": last_error,
                    "summary": summary,
                })) {
                    Ok(json) => format!("nat_status:{json}"),
                    Err(_) => "nat_status:{}".to_string(),
                },
                DhtEvent::PeerRtt { peer, rtt_ms } => format!("peer_rtt:{peer}:{rtt_ms}"),
                DhtEvent::EchoReceived { from, utf8, bytes } => format!(
                    "echo_received:{}:{}:{}",
                    from,
                    utf8.unwrap_or_default(),
                    bytes
                ),
                DhtEvent::BitswapDataReceived { query_id, data } => {
                    format!("bitswap_data_received:{}:{}", query_id, data.len())
                }
                DhtEvent::BitswapError { query_id, error } => {
                    format!("bitswap_error:{}:{}", query_id, error)
                }
                DhtEvent::FileDownloaded { file_hash } => {
                    format!("file_downloaded:{}", file_hash)
                }
            })
            .collect();
        Ok(mapped)
    } else {
        Ok(vec![])
    }
}

#[tauri::command]
fn get_cpu_temperature() -> Option<f32> {
    use std::sync::OnceLock;

    static LAST_UPDATE: OnceLock<std::sync::Mutex<Option<Instant>>> = OnceLock::new();

    let last_update_mutex = LAST_UPDATE.get_or_init(|| std::sync::Mutex::new(None));

    {
        let mut last_update = last_update_mutex.lock().unwrap();
        if let Some(last) = *last_update {
            if last.elapsed() < MINIMUM_CPU_UPDATE_INTERVAL {
                return None;
            }
        }
        *last_update = Some(Instant::now());
    }

    // Try sysinfo first (works on some platforms including M1 macs and some Windows)
    let mut sys = System::new_all();
    sys.refresh_cpu_all();
    let components = Components::new_with_refreshed_list();

    let mut core_count = 0;

    let sum: f32 = components
        .iter()
        .filter(|c| {
            let label = c.label().to_lowercase();
            label.contains("cpu")
                || label.contains("package")
                || label.contains("tdie")
                || label.contains("core")
                || label.contains("thermal")
        })
        .map(|c| {
            core_count += 1;
            c.temperature()
        })
        .sum();
    if core_count > 0 {
        return Some(sum / core_count as f32);
    }

    // Windows-specific temperature detection methods
    #[cfg(target_os = "windows")]
    {
        // todo: Getting windows temp needs fixing - currently makes app performance very slow
        // if let Some(temp) = get_windows_temperature() {
        //     return None;
        // }
    }

    // Linux-specific temperature detection methods
    #[cfg(target_os = "linux")]
    {
        if let Some(temp) = get_linux_temperature() {
            return Some(temp);
        }
    }

    // Fallback for other platforms
    let stat_sys = SystemStat::new();
    if let Ok(temp) = stat_sys.cpu_temp() {
        return Some(temp);
    }

    None
}

//todo for fixing later
#[cfg(target_os = "windows")]
fn get_windows_temperature() -> Option<f32> {
    use std::process::Command;

    // Method 1: Try the fastest method first - HighPrecisionTemperature from WMI
    if let Ok(output) = Command::new("powershell")
        .args([
            "-Command",
            "Get-WmiObject -Query \"SELECT HighPrecisionTemperature FROM Win32_PerfRawData_Counters_ThermalZoneInformation\" | Select-Object -First 1 -ExpandProperty HighPrecisionTemperature"
        ])
        .output()
    {
        if let Ok(output_str) = String::from_utf8(output.stdout) {
            if let Ok(temp_tenths_kelvin) = output_str.trim().parse::<f32>() {
                let temp_celsius = (temp_tenths_kelvin / 10.0) - 273.15;
                if temp_celsius > 0.0 && temp_celsius < 150.0 {
                    return Some(temp_celsius);
                }
            }
        }
    }

    // Method 2: Fallback to regular Temperature field
    if let Ok(output) = Command::new("powershell")
        .args([
            "-Command",
            "Get-WmiObject -Query \"SELECT Temperature FROM Win32_PerfRawData_Counters_ThermalZoneInformation\" | Select-Object -First 1 -ExpandProperty Temperature"
        ])
        .output()
    {
        if let Ok(output_str) = String::from_utf8(output.stdout) {
            if let Ok(temp_tenths_kelvin) = output_str.trim().parse::<f32>() {
                let temp_celsius = (temp_tenths_kelvin / 10.0) - 273.15;
                if temp_celsius > 0.0 && temp_celsius < 150.0 {
                    return Some(temp_celsius);
                }
            }
        }
    }

    None
}

#[cfg(target_os = "linux")]
fn get_linux_temperature() -> Option<f32> {
    use std::fs;

    // Method 1: Try sensors command first (most reliable and matches user expectations)
    if let Ok(output) = std::process::Command::new("sensors")
        .arg("-u") // Raw output
        .output()
    {
        if let Ok(output_str) = String::from_utf8(output.stdout) {
            let lines: Vec<&str> = output_str.lines().collect();
            let mut i = 0;

            while i < lines.len() {
                let line = lines[i].trim();

                // Look for CPU package temperature section
                if line.contains("Package id 0:") {
                    // Look for temp1_input in the following lines
                    for j in (i + 1)..(i + 10).min(lines.len()) {
                        let temp_line = lines[j].trim();
                        if temp_line.starts_with("temp1_input:") {
                            if let Some(temp_str) = temp_line.split(':').nth(1) {
                                if let Ok(temp) = temp_str.trim().parse::<f32>() {
                                    if temp > 0.0 && temp < 150.0 {
                                        return Some(temp);
                                    }
                                }
                            }
                            break;
                        }
                    }
                }
                // Look for first core temperature as fallback
                else if line.contains("Core 0:") {
                    // Look for temp2_input (Core 0 uses temp2_input)
                    for j in (i + 1)..(i + 10).min(lines.len()) {
                        let temp_line = lines[j].trim();
                        if temp_line.starts_with("temp2_input:") {
                            if let Some(temp_str) = temp_line.split(':').nth(1) {
                                if let Ok(temp) = temp_str.trim().parse::<f32>() {
                                    if temp > 0.0 && temp < 150.0 {
                                        return Some(temp);
                                    }
                                }
                            }
                            break;
                        }
                    }
                }
                i += 1;
            }
        }
    }

    // Method 2: Try thermal zones (fallback)
    // Look for CPU thermal zones in /sys/class/thermal/
    // Prioritize x86_pkg_temp as it's usually the most accurate for CPU package temperature
    for i in 0..20 {
        let type_path = format!("/sys/class/thermal/thermal_zone{}/type", i);
        if let Ok(zone_type) = fs::read_to_string(&type_path) {
            let zone_type = zone_type.trim().to_lowercase();
            if zone_type == "x86_pkg_temp" {
                let thermal_path = format!("/sys/class/thermal/thermal_zone{}/temp", i);
                if let Ok(temp_str) = fs::read_to_string(&thermal_path) {
                    if let Ok(temp_millidegrees) = temp_str.trim().parse::<i32>() {
                        let temp_celsius = temp_millidegrees as f32 / 1000.0;
                        if temp_celsius > 0.0 && temp_celsius < 150.0 {
                            return Some(temp_celsius);
                        }
                    }
                }
            }
        }
    }

    // Fallback to other CPU thermal zones
    for i in 0..20 {
        let type_path = format!("/sys/class/thermal/thermal_zone{}/type", i);
        if let Ok(zone_type) = fs::read_to_string(&type_path) {
            let zone_type = zone_type.trim().to_lowercase();
            if zone_type.contains("cpu")
                || zone_type.contains("coretemp")
                || zone_type.contains("k10temp")
            {
                let thermal_path = format!("/sys/class/thermal/thermal_zone{}/temp", i);
                if let Ok(temp_str) = fs::read_to_string(&thermal_path) {
                    if let Ok(temp_millidegrees) = temp_str.trim().parse::<i32>() {
                        let temp_celsius = temp_millidegrees as f32 / 1000.0;
                        if temp_celsius > 0.0 && temp_celsius < 150.0 {
                            return Some(temp_celsius);
                        }
                    }
                }
            }
        }
    }

    // Method 3: Try hwmon (hardware monitoring) interfaces
    // Look for CPU temperature sensors in /sys/class/hwmon/
    for i in 0..10 {
        let hwmon_dir = format!("/sys/class/hwmon/hwmon{}", i);

        // Check if this hwmon device is for CPU temperature
        let name_path = format!("{}/name", hwmon_dir);
        if let Ok(name) = fs::read_to_string(&name_path) {
            let name = name.trim().to_lowercase();
            if name.contains("coretemp")
                || name.contains("k10temp")
                || name.contains("cpu")
                || name.contains("acpi")
            {
                // Try different temperature input files
                for temp_input in 1..=8 {
                    let temp_path = format!("{}/temp{}_input", hwmon_dir, temp_input);
                    if let Ok(temp_str) = fs::read_to_string(&temp_path) {
                        if let Ok(temp_millidegrees) = temp_str.trim().parse::<i32>() {
                            let temp_celsius = temp_millidegrees as f32 / 1000.0;
                            if temp_celsius > 0.0 && temp_celsius < 150.0 {
                                return Some(temp_celsius);
                            }
                        }
                    }
                }
            }
        }
    }

    // Method 4: Try reading from specific CPU temperature files
    let cpu_temp_paths = [
        "/sys/devices/platform/coretemp.0/hwmon/hwmon*/temp1_input",
        "/sys/devices/platform/coretemp.0/temp1_input",
        "/sys/bus/platform/devices/coretemp.0/hwmon/hwmon*/temp*_input",
        "/sys/devices/pci0000:00/0000:00:18.3/hwmon/hwmon*/temp1_input", // AMD
    ];

    for pattern in &cpu_temp_paths {
        if let Ok(paths) = glob::glob(pattern) {
            for path_result in paths {
                if let Ok(path) = path_result {
                    if let Ok(temp_str) = fs::read_to_string(&path) {
                        if let Ok(temp_millidegrees) = temp_str.trim().parse::<i32>() {
                            let temp_celsius = temp_millidegrees as f32 / 1000.0;
                            if temp_celsius > 0.0 && temp_celsius < 150.0 {
                                return Some(temp_celsius);
                            }
                        }
                    }
                }
            }
        }
    }

    None
}

#[tauri::command]
fn detect_locale() -> String {
    sys_locale::get_locale().unwrap_or_else(|| "en-US".into())
}

#[tauri::command]
async fn start_file_transfer_service(
    app: tauri::AppHandle,
    state: State<'_, AppState>,
) -> Result<(), String> {
    {
        let ft_guard = state.file_transfer.lock().await;
        if ft_guard.is_some() {
            return Err("File transfer service is already running".to_string());
        }
    }

    let file_transfer_service = FileTransferService::new_with_encryption(true)
        .await
        .map_err(|e| format!("Failed to start file transfer service: {}", e))?;

    let ft_arc = Arc::new(file_transfer_service);
    {
        let mut ft_guard = state.file_transfer.lock().await;
        *ft_guard = Some(ft_arc.clone());
    }

    // Initialize WebRTC service with file transfer service
    let webrtc_service = WebRTCService::new(ft_arc.clone(), state.keystore.clone())
        .await
        .map_err(|e| format!("Failed to start WebRTC service: {}", e))?;

    let webrtc_arc = Arc::new(webrtc_service);
    {
        let mut webrtc_guard = state.webrtc.lock().await;
        *webrtc_guard = Some(webrtc_arc.clone());
    }

    // Initialize multi-source download service
    let dht_arc = {
        let dht_guard = state.dht.lock().await;
        dht_guard.as_ref().cloned()
    };

    if let Some(dht_service) = dht_arc {
        let multi_source_service = MultiSourceDownloadService::new(dht_service, webrtc_arc.clone());
        let multi_source_arc = Arc::new(multi_source_service);
        
        {
            let mut multi_source_guard = state.multi_source_download.lock().await;
            *multi_source_guard = Some(multi_source_arc.clone());
        }

        // Start multi-source download service
        {
            let mut pump_guard = state.multi_source_pump.lock().await;
            if pump_guard.is_none() {
                let app_handle = app.clone();
                let ms_clone = multi_source_arc.clone();
                let handle = tokio::spawn(async move {
                    pump_multi_source_events(app_handle, ms_clone).await;
                });
                *pump_guard = Some(handle);
            }
        }

        // Start the service background task
        let ms_clone = multi_source_arc.clone();
        tokio::spawn(async move {
            ms_clone.run().await;
        });
    }

    {
        let mut pump_guard = state.file_transfer_pump.lock().await;
        if pump_guard.is_none() {
            let app_handle = app.clone();
            let ft_clone = ft_arc.clone();
            let handle = tokio::spawn(async move {
                pump_file_transfer_events(app_handle, ft_clone).await;
            });
            *pump_guard = Some(handle);
        }
    }

    Ok(())
}

#[tauri::command]
async fn download_blocks_from_network(
    state: State<'_, AppState>,
    file_metadata: FileMetadata,
) -> Result<(), String> {
    {
        let dht = {
            let dht_guard = state.dht.lock().await;
            dht_guard.as_ref().cloned()
        };

        if let Some(dht) = dht {
            dht.download_file(file_metadata).await
        } else {
            Err("DHT node is not running".to_string())
        }
    }
}

#[tauri::command]
async fn download_file_from_network(
    state: State<'_, AppState>,
    file_hash: String,
    output_path: String,
) -> Result<String, String> {
    let ft = {
        let ft_guard = state.file_transfer.lock().await;
        ft_guard.as_ref().cloned()
    };

    if let Some(_ft) = ft {
        info!("Starting P2P download for: {}", file_hash);

        // Search DHT for file metadata
        let dht = {
            let dht_guard = state.dht.lock().await;
            dht_guard.as_ref().cloned()
        };

        if let Some(dht_service) = dht {
            // Search for file metadata in DHT with 5 second timeout
            match dht_service
                .synchronous_search_metadata(file_hash.clone(), 5000)
                .await
            {
                Ok(Some(metadata)) => {
                    info!(
                        "Found file metadata in DHT: {} (size: {} bytes)",
                        metadata.file_name, metadata.file_size
                    );

                    // Implement peer discovery for file chunks
                    info!(
                        "Discovering peers for file: {} with {} known seeders",
                        metadata.file_name,
                        metadata.seeders.len()
                    );

                    if metadata.seeders.is_empty() {
                        return Err(format!(
                            "No seeders available for file: {} ({})",
                            metadata.file_name, metadata.file_hash
                        ));
                    }

                    // Discover and verify available peers for this file
                    let available_peers = dht_service
                        .discover_peers_for_file(&metadata)
                        .await
                        .map_err(|e| format!("Peer discovery failed: {}", e))?;

                    if available_peers.is_empty() {
                        info!("File found but no seeders currently available");
                        // TODO: Return metadata to frontend with 0 seeders instead of error
                        return Err(format!(
                            "File found but no seeders available: {} ({} bytes) - 0 seeders online",
                            metadata.file_name, metadata.file_size
                        ));
                    }

                    // Implement chunk requesting protocol with real WebRTC
                    // Create WebRTC offer for the first available peer
                    let webrtc = {
                        let webrtc_guard = state.webrtc.lock().await;
                        webrtc_guard.as_ref().cloned()
                    };

                    if let Some(webrtc_service) = webrtc {
                        // Select the best peer for download
                        let selected_peer = if available_peers.len() == 1 {
                            available_peers[0].clone()
                        } else {
                            // Use peer selection strategy to pick the best peer
                            let recommended = dht_service
                                .select_peers_with_strategy(
                                    &available_peers,
                                    1,
                                    crate::peer_selection::SelectionStrategy::FastestFirst,
                                    false,
                                )
                                .await;
                            recommended
                                .into_iter()
                                .next()
                                .unwrap_or_else(|| available_peers[0].clone())
                        };

                        info!("Selected peer {} for WebRTC download", selected_peer);

                        // Create WebRTC offer
                        match webrtc_service.create_offer(selected_peer.clone()).await {
                            Ok(offer) => {
                                info!("Created WebRTC offer for peer {}", selected_peer);

                                // Send WebRTC offer via DHT signaling
                                let offer_request = dht::WebRTCOfferRequest {
                                    offer_sdp: offer,
                                    file_hash: metadata.file_hash.clone(),
                                    requester_peer_id: dht_service.get_peer_id().await,
                                };

                                match dht_service
                                    .send_webrtc_offer(selected_peer.clone(), offer_request)
                                    .await
                                {
                                    Ok(answer_receiver) => {
                                        info!(
                                            "Sent WebRTC offer to peer {}, waiting for answer",
                                            selected_peer
                                        );

                                        // Wait for WebRTC answer with timeout
                                        match tokio::time::timeout(
                                            Duration::from_secs(30),
                                            answer_receiver,
                                        )
                                        .await
                                        {
                                            Ok(Ok(Ok(answer_response))) => {
                                                info!(
                                                    "Received WebRTC answer from peer {}",
                                                    selected_peer
                                                );

                                                // Establish WebRTC connection with the answer
                                                match webrtc_service
                                                    .establish_connection_with_answer(
                                                        selected_peer.clone(),
                                                        answer_response.answer_sdp,
                                                    )
                                                    .await
                                                {
                                                    Ok(_) => {
                                                        info!("WebRTC connection established with peer {}", selected_peer);

                                                        // Send file request over WebRTC data channel
                                                        let file_request = crate::webrtc_service::WebRTCFileRequest {
                                                            file_hash: metadata.file_hash.clone(),
                                                            file_name: metadata.file_name.clone(),
                                                            file_size: metadata.file_size,
                                                            requester_peer_id: dht_service.get_peer_id().await,
                                                            recipient_public_key: None, // No encryption for basic downloads
                                                        };

                                                        match webrtc_service
                                                            .send_file_request(
                                                                selected_peer.clone(),
                                                                file_request,
                                                            )
                                                            .await
                                                        {
                                                            Ok(_) => {
                                                                info!("Sent file request for {} to peer {}", metadata.file_name, selected_peer);

                                                                // The peer will now start sending chunks automatically
                                                                // We don't need to request individual chunks - the WebRTC service handles this
                                                                Ok(format!(
                                                                    "WebRTC download initiated: {} ({} bytes) from peer {}",
                                                                    metadata.file_name, metadata.file_size, selected_peer
                                                                ))
                                                            }
                                                            Err(e) => {
                                                                warn!("Failed to send file request: {}", e);
                                                                Err(format!("Failed to send file request: {}", e))
                                                            }
                                                        }
                                                    }
                                                    Err(e) => {
                                                        warn!("Failed to establish WebRTC connection: {}", e);
                                                        Err(format!(
                                                            "WebRTC connection failed: {}",
                                                            e
                                                        ))
                                                    }
                                                }
                                            }
                                            Ok(Ok(Err(e))) => {
                                                warn!("WebRTC signaling failed: {}", e);
                                                Err(format!("WebRTC signaling failed: {}", e))
                                            }
                                            Ok(Err(_)) => {
                                                warn!("WebRTC answer receiver was canceled");
                                                Err("WebRTC answer receiver was canceled"
                                                    .to_string())
                                            }
                                            Err(_) => {
                                                warn!(
                                                    "WebRTC answer timeout from peer {}",
                                                    selected_peer
                                                );
                                                Err(format!(
                                                    "WebRTC answer timeout from peer {}",
                                                    selected_peer
                                                ))
                                            }
                                        }
                                    }
                                    Err(e) => {
                                        warn!("Failed to send WebRTC offer: {}", e);
                                        Err(format!("Failed to send WebRTC offer: {}", e))
                                    }
                                }
                            }
                            Err(e) => {
                                warn!("Failed to create WebRTC offer: {}", e);
                                Err(format!("WebRTC setup failed: {}", e))
                            }
                        }
                    } else {
                        Err("WebRTC service not available".to_string())
                    }
                }
                Ok(None) => {
                    return Err("DHT search timed out - file metadata not found".to_string());
                }
                Err(e) => {
                    warn!("DHT search failed: {}", e);
                    return Err(format!("DHT search failed: {}", e));
                }
            }
        } else {
            return Err("DHT service not available".to_string());
        }
    } else {
        Err("File transfer service is not running".to_string())
    }
}

#[tauri::command]
async fn upload_file_data_to_network(
    state: State<'_, AppState>,
    file_name: String,
    file_data: Vec<u8>,
    mime_type: Option<String>,
    is_encrypted: bool,
    encryption_method: Option<String>,
    key_fingerprint: Option<String>,
) -> Result<FileMetadata, String> {
    // Check for active account - require login for all uploads
    let _account = get_active_account(&state).await?;

    let dht_opt = { state.dht.lock().await.as_ref().cloned() };
    if let Some(dht) = dht_opt {
        // Calculate file hash from the provided data
        let file_hash = FileTransferService::calculate_file_hash(&file_data);

        let created_at = std::time::SystemTime::now()
            .duration_since(std::time::UNIX_EPOCH)
            .unwrap()
            .as_secs();

        // Create metadata
        let metadata = FileMetadata {
            file_hash: file_hash.clone(),
            file_name: file_name.clone(),
            file_size: file_data.len() as u64,
            file_data: file_data.clone(),
            seeders: vec![],
            created_at,
            mime_type,
            is_encrypted,
            encryption_method,
            key_fingerprint,
            merkle_root: None,
            parent_hash: None,
            version: Some(1),
            cids: None,
            is_root: true,
        };

        // Store file data locally for seeding
        let ft = {
            let ft_guard = state.file_transfer.lock().await;
            ft_guard.as_ref().cloned()
        };
        if let Some(ft) = ft {
            ft.store_file_data(file_hash.clone(), file_name, file_data).await;
        }

        // Publish to DHT
        dht.publish_file(metadata.clone()).await?;
        Ok(metadata)
    } else {
        Err("DHT not running".into())
    }
}

#[tauri::command]
async fn store_file_data_from_path(
    state: State<'_, AppState>,
    file_path: String,
    file_hash: String,
    file_name: String,
) -> Result<(), String> {
    let ft = {
        let ft_guard = state.file_transfer.lock().await;
        ft_guard.as_ref().cloned()
    };
    if let Some(ft) = ft {
        // Read file data from path
        let file_data = tokio::fs::read(&file_path)
            .await
            .map_err(|e| format!("Failed to read file: {}", e))?;
        
        ft.store_file_data(file_hash, file_name, file_data).await;
        Ok(())
    } else {
        Err("File transfer service not running".to_string())
    }
}

#[tauri::command]
async fn upload_file_to_network(
    state: State<'_, AppState>,
    file_path: String,
) -> Result<FileMetadata, String> {
    // Check for active account - require login for all uploads
    let _account = get_active_account(&state).await?;

    let dht_opt = { state.dht.lock().await.as_ref().cloned() };
    if let Some(dht) = dht_opt {
        // Stream the file data instead of loading it all into memory
        let mut file = tokio::fs::File::open(&file_path)
            .await
            .map_err(|e| format!("Failed to open file: {}", e))?;

        // Calculate file hash incrementally while reading
        let mut hasher = sha2::Sha256::new();
        let mut file_data = Vec::new();
        let mut buffer = [0u8; 8192]; // 8KB buffer

        loop {
            let bytes_read = file
                .read(&mut buffer)
                .await
                .map_err(|e| format!("Failed to read file: {}", e))?;

            if bytes_read == 0 {
                break;
            }

            let chunk = &buffer[..bytes_read];
            hasher.update(chunk);
            file_data.extend_from_slice(chunk);
        }

        let file_hash = format!("{:x}", hasher.finalize());

        // Get file name from path
        let file_name = std::path::Path::new(&file_path)
            .file_name()
            .and_then(|n| n.to_str())
            .unwrap_or("unknown")
            .to_string();

        let created_at = std::time::SystemTime::now()
            .duration_since(std::time::UNIX_EPOCH)
            .unwrap()
            .as_secs();

        // Create metadata
        let metadata = FileMetadata {
            file_hash: file_hash.clone(),
            file_name: file_name.clone(),
            file_size: file_data.len() as u64,
            file_data: file_data.clone(),
            seeders: vec![],
            created_at,
            mime_type: None,
            is_encrypted: false,
            encryption_method: None,
            key_fingerprint: None,
            merkle_root: None,
            parent_hash: None,
            version: Some(1),
            cids: None,
            is_root: true,
        };

        // Store file data locally for seeding
        let ft = {
            let ft_guard = state.file_transfer.lock().await;
            ft_guard.as_ref().cloned()
        };
        if let Some(ft) = ft {
            ft.store_file_data(file_hash.clone(), file_name, file_data).await;
        }

        // Publish to DHT
        dht.publish_file(metadata.clone()).await?;

        // Track upload in analytics
        state.analytics.record_upload(metadata.file_size).await;
        state.analytics.record_upload_completed().await;

        Ok(metadata)
    } else {
        Err("DHT not running".into())
    }
}

#[tauri::command]
async fn show_in_folder(path: String) -> Result<(), String> {
    #[cfg(target_os = "windows")]
    {
        std::process::Command::new("explorer")
            .args(["/select,", &path])
            .spawn()
            .map_err(|e| format!("Failed to open folder: {}", e))?;
    }

    #[cfg(target_os = "macos")]
    {
        std::process::Command::new("open")
            .args(["-R", &path])
            .spawn()
            .map_err(|e| format!("Failed to open folder: {}", e))?;
    }

    #[cfg(target_os = "linux")]
    {
        std::process::Command::new("xdg-open")
            .arg(&path)
            .spawn()
            .map_err(|e| format!("Failed to open file manager: {}", e))?;
    }
    Ok(())
}

#[tauri::command]
async fn start_streaming_upload(
    file_name: String,
    file_size: u64,
    state: State<'_, AppState>,
) -> Result<String, String> {
    // Check for active account - require login for all uploads
    let _account = get_active_account(&state).await?;

    let dht_opt = { state.dht.lock().await.as_ref().cloned() };
    if dht_opt.is_none() {
        return Err("DHT not running".into());
    }

    // Generate a unique upload session ID
    let upload_id = format!(
        "upload_{}",
        std::time::SystemTime::now()
            .duration_since(std::time::UNIX_EPOCH)
            .unwrap()
            .as_nanos()
    );

    // Store upload session in app state
    let mut upload_sessions = state.upload_sessions.lock().await;
<<<<<<< HEAD
    upload_sessions.insert(upload_id.clone(), StreamingUploadSession {
        file_name,
        file_size,
        received_chunks: 0,
        total_chunks: 0, // Will be set when we know chunk count
        hasher: sha2::Sha256::new(),
        created_at: std::time::SystemTime::now(),
        chunk_cids: Vec::new(),
        file_data: Vec::new(),
    });
=======
    upload_sessions.insert(
        upload_id.clone(),
        StreamingUploadSession {
            file_name,
            file_size,
            received_chunks: 0,
            total_chunks: 0, // Will be set when we know chunk count
            hasher: sha2::Sha256::new(),
            created_at: std::time::SystemTime::now(),
            chunk_cids: Vec::new(),
        },
    );
>>>>>>> edc573c3

    Ok(upload_id)
}

#[tauri::command]
async fn upload_file_chunk(
    upload_id: String,
    chunk_data: Vec<u8>,
    chunk_index: u32,
    is_last_chunk: bool,
    state: State<'_, AppState>,
) -> Result<Option<String>, String> {
    let mut upload_sessions = state.upload_sessions.lock().await;
    let session = upload_sessions
        .get_mut(&upload_id)
        .ok_or_else(|| format!("Upload session {} not found", upload_id))?;

    // Update hasher with chunk data and accumulate file data
    session.hasher.update(&chunk_data);
    session.file_data.extend_from_slice(&chunk_data);
    session.received_chunks += 1;

    // Store chunk directly in Bitswap (if DHT is available)
    if let Some(dht) = state.dht.lock().await.as_ref() {
        // Create a block from the chunk data
        use dht::{split_into_blocks, StringBlock};
        let blocks = split_into_blocks(&chunk_data, dht.chunk_size());

        for block in blocks.iter() {
            let cid = match block.cid() {
                Ok(c) => c,
                Err(e) => {
                    error!("failed to get cid for chunk block: {}", e);
                    return Err(format!("failed to get cid for chunk block: {}", e));
                }
            };

            // Collect CID for root block creation
            session.chunk_cids.push(cid.clone());

            // Store block in Bitswap via DHT command
            if let Err(e) = dht.store_block(cid.clone(), block.data().to_vec()).await {
                error!("failed to store chunk block {}: {}", cid, e);
                return Err(format!("failed to store chunk block {}: {}", cid, e));
            }
        }
    }

    if is_last_chunk {
        // Calculate Merkle root for integrity verification
        let hasher = std::mem::replace(&mut session.hasher, sha2::Sha256::new());
        let merkle_root = format!("{:x}", hasher.finalize());

        // Create root block containing the list of chunk CIDs
        let chunk_cids = std::mem::take(&mut session.chunk_cids);
        let root_block_data = match serde_json::to_vec(&chunk_cids) {
            Ok(data) => data,
            Err(e) => {
                return Err(format!("Failed to serialize chunk CIDs: {}", e));
            }
        };

        // Generate CID for the root block
        use dht::{Cid, Code, MultihashDigest, RAW_CODEC};
        let root_cid = Cid::new_v1(RAW_CODEC, Code::Sha2_256.digest(&root_block_data));

        // Store root block in Bitswap
        let dht_opt = { state.dht.lock().await.as_ref().cloned() };
        if let Some(dht) = &dht_opt {
            if let Err(e) = dht.store_block(root_cid.clone(), root_block_data).await {
                error!("failed to store root block: {}", e);
                return Err(format!("failed to store root block: {}", e));
            }
        } else {
            return Err("DHT not running".into());
        }

        // Create minimal metadata (without file_data to avoid DHT size limits)
        let created_at = std::time::SystemTime::now()
            .duration_since(std::time::UNIX_EPOCH)
            .unwrap()
            .as_secs();

        let metadata = dht::FileMetadata {
            file_hash: root_cid.to_string(), // Use root CID for retrieval
            file_name: session.file_name.clone(),
            file_size: session.file_size,
            file_data: vec![], // Empty - data is stored in Bitswap blocks
            seeders: vec![],
            created_at,
            mime_type: None,
            is_encrypted: false,
            encryption_method: None,
            key_fingerprint: None,
            merkle_root: Some(merkle_root), // Store Merkle root for verification
            parent_hash: None,
            version: Some(1),
            cids: None, // CIDs are stored in the root block, not in metadata
            is_root: true,
        };

        // Store complete file data locally for seeding
        let complete_file_data = session.file_data.clone();
        let file_name_for_storage = session.file_name.clone();
        
        // Clean up session before storing file data
        let file_hash = root_cid.to_string();
        upload_sessions.remove(&upload_id);
        
        // Release the upload_sessions lock before the async operation
        drop(upload_sessions);

        // Store file data in FileTransferService
        let ft = {
            let ft_guard = state.file_transfer.lock().await;
            ft_guard.as_ref().cloned()
        };
        if let Some(ft) = ft {
            ft.store_file_data(file_hash.clone(), file_name_for_storage, complete_file_data).await;
        }

        // Publish to DHT
        if let Some(dht) = dht_opt {
            dht.publish_file(metadata.clone()).await?;
        } else {
            return Err("DHT not running".into());
        }

        Ok(Some(file_hash))
    } else {
        Ok(None)
    }
}

#[tauri::command]
async fn cancel_streaming_upload(
    upload_id: String,
    state: State<'_, AppState>,
) -> Result<(), String> {
    let mut upload_sessions = state.upload_sessions.lock().await;
    upload_sessions.remove(&upload_id);
    Ok(())
}

#[tauri::command]
async fn get_file_transfer_events(state: State<'_, AppState>) -> Result<Vec<String>, String> {
    let ft = {
        let ft_guard = state.file_transfer.lock().await;
        ft_guard.as_ref().cloned()
    };

    if let Some(ft) = ft {
        let events = ft.drain_events(100).await;
        let mapped: Vec<String> = events
            .into_iter()
            .map(|e| match e {
                FileTransferEvent::FileUploaded {
                    file_hash,
                    file_name,
                } => {
                    format!("file_uploaded:{}:{}", file_hash, file_name)
                }
                FileTransferEvent::FileDownloaded { file_path } => {
                    format!("file_downloaded:{}", file_path)
                }
                FileTransferEvent::FileNotFound { file_hash } => {
                    format!("file_not_found:{}", file_hash)
                }
                FileTransferEvent::Error { message } => {
                    format!("error:{}", message)
                }
                FileTransferEvent::DownloadAttempt(snapshot) => {
                    match serde_json::to_string(&snapshot) {
                        Ok(json) => format!("download_attempt:{}", json),
                        Err(_) => "download_attempt:{}".to_string(),
                    }
                }
            })
            .collect();
        Ok(mapped)
    } else {
        Ok(vec![])
    }
}

#[tauri::command]
async fn get_download_metrics(
    state: State<'_, AppState>,
) -> Result<DownloadMetricsSnapshot, String> {
    let ft = {
        let ft_guard = state.file_transfer.lock().await;
        ft_guard.as_ref().cloned()
    };

    if let Some(ft) = ft {
        Ok(ft.download_metrics_snapshot().await)
    } else {
        Ok(DownloadMetricsSnapshot::default())
    }
}

async fn pump_file_transfer_events(app: tauri::AppHandle, ft: Arc<FileTransferService>) {
    loop {
        let events = ft.drain_events(64).await;
        if events.is_empty() {
            if Arc::strong_count(&ft) <= 1 {
                break;
            }
            sleep(Duration::from_millis(250)).await;
            continue;
        }

        for event in events {
            match event {
                FileTransferEvent::DownloadAttempt(snapshot) => {
                    if let Err(err) = app.emit("download_attempt", &snapshot) {
                        warn!("Failed to emit download_attempt event: {}", err);
                    }
                }
                other => {
                    if let Err(err) = app.emit("file_transfer_event", format!("{:?}", other)) {
                        warn!("Failed to emit file_transfer_event: {}", err);
                    }
                }
            }
        }
    }
}

async fn pump_multi_source_events(app: tauri::AppHandle, ms: Arc<MultiSourceDownloadService>) {
    loop {
        let events = ms.drain_events(64).await;
        if events.is_empty() {
            if Arc::strong_count(&ms) <= 1 {
                break;
            }
            sleep(Duration::from_millis(250)).await;
            continue;
        }

        for event in events {
            match &event {
                MultiSourceEvent::DownloadStarted { file_hash, total_peers } => {
                    if let Err(err) = app.emit("multi_source_download_started", &event) {
                        warn!("Failed to emit multi_source_download_started event: {}", err);
                    }
                }
                MultiSourceEvent::ProgressUpdate { file_hash, progress } => {
                    if let Err(err) = app.emit("multi_source_progress_update", progress) {
                        warn!("Failed to emit multi_source_progress_update event: {}", err);
                    }
                }
                MultiSourceEvent::DownloadCompleted { file_hash, output_path, duration_secs, average_speed_bps } => {
                    if let Err(err) = app.emit("multi_source_download_completed", &event) {
                        warn!("Failed to emit multi_source_download_completed event: {}", err);
                    }
                }
                _ => {
                    if let Err(err) = app.emit("multi_source_event", &event) {
                        warn!("Failed to emit multi_source_event: {}", err);
                    }
                }
            }
        }
    }
}

#[tauri::command]
async fn start_multi_source_download(
    state: State<'_, AppState>,
    file_hash: String,
    output_path: String,
    max_peers: Option<usize>,
    chunk_size: Option<usize>,
) -> Result<String, String> {
    let ms = {
        let ms_guard = state.multi_source_download.lock().await;
        ms_guard.as_ref().cloned()
    };

    if let Some(multi_source_service) = ms {
        multi_source_service
            .start_download(file_hash.clone(), output_path, max_peers, chunk_size)
            .await?;
        
        Ok(format!("Multi-source download started for: {}", file_hash))
    } else {
        Err("Multi-source download service not available".to_string())
    }
}

#[tauri::command]
async fn cancel_multi_source_download(
    state: State<'_, AppState>,
    file_hash: String,
) -> Result<(), String> {
    let ms = {
        let ms_guard = state.multi_source_download.lock().await;
        ms_guard.as_ref().cloned()
    };

    if let Some(multi_source_service) = ms {
        multi_source_service.cancel_download(file_hash).await
    } else {
        Err("Multi-source download service not available".to_string())
    }
}

#[tauri::command]
async fn get_multi_source_progress(
    state: State<'_, AppState>,
    file_hash: String,
) -> Result<Option<MultiSourceProgress>, String> {
    let ms = {
        let ms_guard = state.multi_source_download.lock().await;
        ms_guard.as_ref().cloned()
    };

    if let Some(multi_source_service) = ms {
        Ok(multi_source_service.get_download_progress(&file_hash).await)
    } else {
        Err("Multi-source download service not available".to_string())
    }
}

#[tauri::command]
async fn download_file_multi_source(
    state: State<'_, AppState>,
    file_hash: String,
    output_path: String,
    prefer_multi_source: Option<bool>,
    max_peers: Option<usize>,
) -> Result<String, String> {
    let prefer_multi_source = prefer_multi_source.unwrap_or(true);
    
    // If multi-source is preferred and available, use it
    if prefer_multi_source {
        let ms = {
            let ms_guard = state.multi_source_download.lock().await;
            ms_guard.as_ref().cloned()
        };

        if let Some(multi_source_service) = ms {
            info!("Using multi-source download for file: {}", file_hash);
            return multi_source_service
                .start_download(file_hash.clone(), output_path, max_peers, None)
                .await
                .map(|_| format!("Multi-source download initiated for: {}", file_hash));
        }
    }

    // Fallback to original single-source download
    info!("Falling back to single-source download for file: {}", file_hash);
    download_file_from_network(state, file_hash, output_path).await
}

#[tauri::command]
async fn encrypt_file_with_password(
    input_path: String,
    output_path: String,
    password: String,
) -> Result<encryption::EncryptionInfo, String> {
    use std::path::Path;

    let input = Path::new(&input_path);
    let output = Path::new(&output_path);

    if !input.exists() {
        return Err("Input file does not exist".to_string());
    }

    let result =
        encryption::FileEncryption::encrypt_file_with_password(input, output, &password).await?;

    Ok(result.encryption_info)
}

#[tauri::command]
async fn decrypt_file_with_password(
    input_path: String,
    output_path: String,
    password: String,
    encryption_info: encryption::EncryptionInfo,
) -> Result<u64, String> {
    use std::path::Path;

    let input = Path::new(&input_path);
    let output = Path::new(&output_path);

    if !input.exists() {
        return Err("Encrypted file does not exist".to_string());
    }

    encryption::FileEncryption::decrypt_file_with_password(
        input,
        output,
        &password,
        &encryption_info,
    )
    .await
}

#[tauri::command]
async fn encrypt_file_for_upload(
    input_path: String,
    password: Option<String>,
) -> Result<(String, encryption::EncryptionInfo), String> {
    use std::path::Path;

    let input = Path::new(&input_path);
    if !input.exists() {
        return Err("Input file does not exist".to_string());
    }

    // Create encrypted file in same directory with .enc extension
    let encrypted_path = input.with_extension("enc");

    let result = if let Some(pwd) = password {
        encryption::FileEncryption::encrypt_file_with_password(input, &encrypted_path, &pwd).await?
    } else {
        // Generate random key for no-password encryption
        let key = encryption::FileEncryption::generate_random_key();
        encryption::FileEncryption::encrypt_file(input, &encrypted_path, &key).await?
    };

    Ok((
        encrypted_path.to_string_lossy().to_string(),
        result.encryption_info,
    ))
}

#[tauri::command]
async fn search_file_metadata(
    state: State<'_, AppState>,
    file_hash: String,
    timeout_ms: Option<u64>,
) -> Result<(), String> {
    let dht = {
        let dht_guard = state.dht.lock().await;
        dht_guard.as_ref().cloned()
    };

    if let Some(dht) = dht {
        let timeout = timeout_ms.unwrap_or(10_000);
        dht.search_metadata(file_hash, timeout).await
    } else {
        Err("DHT node is not running".to_string())
    }
}

#[tauri::command]
async fn get_available_storage() -> f64 {
    use std::time::Duration;
    use tokio::time::timeout;

    // On Windows, use the current directory's drive, on Unix use "/"
    let path = if cfg!(windows) {
        Path::new(".")
    } else {
        Path::new("/")
    };

    // Add timeout to prevent hanging - run in a blocking task with timeout
    let result = timeout(
        Duration::from_secs(5),
        tokio::task::spawn_blocking(move || {
            available_space(path).map(|space| space as f64 / 1024.0 / 1024.0 / 1024.0)
            // Convert to GB
        }),
    )
    .await;

    match result {
        Ok(Ok(storage_result)) => match storage_result {
            Ok(storage_gb) => {
                if storage_gb > 0.0 && storage_gb.is_finite() {
                    storage_gb.floor()
                } else {
                    warn!("Invalid storage value: {:.2}, using fallback", storage_gb);
                    100.0
                }
            }
            Err(e) => {
                warn!("Disk space check failed: {}, using fallback", e);
                100.0
            }
        },
        Ok(Err(e)) => {
            warn!("Task failed: {}, using fallback", e);
            100.0
        }
        Err(_) => {
            warn!("Failed to get available storage (timeout or error), using fallback");
            100.0
        }
    }
}

const DEFAULT_GETH_DATA_DIR: &str = "./bin/geth-data";

/// Robust disk space checking that tries multiple methods to avoid hanging
fn get_disk_space_robust(path: &std::path::Path) -> Result<f64, String> {
    use std::fs;
    use std::process::Command;

    // Method 1: Try fs2::available_space (can hang on Windows)
    match available_space(path) {
        Ok(space) => return Ok(space as f64 / 1024.0 / 1024.0 / 1024.0),
        Err(_) => {
            // Continue to other methods
        }
    }

    // Method 2: Try using system commands (Windows: wmic, Unix: df)
    #[cfg(windows)]
    {
        match Command::new("wmic")
            .args(&["logicaldisk", "where", "name='C:'", "get", "freespace"])
            .output()
        {
            Ok(output) => {
                if output.status.success() {
                    let stdout = String::from_utf8_lossy(&output.stdout);
                    for line in stdout.lines() {
                        let line = line.trim();
                        if let Ok(bytes) = line.parse::<u64>() {
                            return Ok(bytes as f64 / 1024.0 / 1024.0 / 1024.0);
                        }
                    }
                }
            }
            Err(_) => {}
        }
    }

    #[cfg(unix)]
    {
        match Command::new("df").arg(path).arg("-k").output() {
            Ok(output) => {
                if output.status.success() {
                    let stdout = String::from_utf8_lossy(&output.stdout);
                    for line in stdout.lines().skip(1) {
                        let parts: Vec<&str> = line.split_whitespace().collect();
                        if parts.len() >= 4 {
                            if let Ok(kilobytes) = parts[3].parse::<u64>() {
                                return Ok(kilobytes as f64 / 1024.0 / 1024.0);
                            }
                        }
                    }
                }
            }
            Err(_) => {}
        }
    }

    // Method 3: Try filesystem metadata (less accurate but won't hang)
    match fs::metadata(path) {
        Ok(_) => {
            // If we can read metadata, assume we have at least some space
            // This is a fallback that won't hang
            return Ok(50.0); // Assume 50GB as safe fallback
        }
        Err(_) => {}
    }

    // Final fallback
    Err("Unable to determine available disk space".to_string())
}

#[derive(Serialize)]
#[serde(rename_all = "camelCase")]
struct GethStatusPayload {
    installed: bool,
    running: bool,
    binary_path: Option<String>,
    data_dir: String,
    data_dir_exists: bool,
    log_path: Option<String>,
    log_available: bool,
    log_lines: usize,
    version: Option<String>,
    last_logs: Vec<String>,
    last_updated: u64,
}

fn resolve_geth_data_dir(data_dir: &str) -> Result<PathBuf, String> {
    let dir = PathBuf::from(data_dir);
    if dir.is_absolute() {
        return Ok(dir);
    }

    let exe_dir = std::env::current_exe()
        .map_err(|e| format!("Failed to get executable path: {}", e))?
        .parent()
        .ok_or_else(|| "Failed to determine executable directory".to_string())?
        .to_path_buf();

    Ok(exe_dir.join(dir))
}

fn read_last_lines(path: &Path, max_lines: usize) -> Result<Vec<String>, String> {
    let file = File::open(path).map_err(|e| format!("Failed to open log file: {}", e))?;
    let reader = BufReader::new(file);
    let mut buffer = VecDeque::with_capacity(max_lines);

    for line in reader.lines() {
        let line = line.map_err(|e| format!("Failed to read log file: {}", e))?;
        if buffer.len() == max_lines {
            buffer.pop_front();
        }
        buffer.push_back(line);
    }

    Ok(buffer.into_iter().collect())
}

#[tauri::command]
async fn get_geth_status(
    state: State<'_, AppState>,
    data_dir: Option<String>,
    log_lines: Option<usize>,
) -> Result<GethStatusPayload, String> {
    let requested_lines = log_lines.unwrap_or(40).clamp(1, 200);
    let data_dir_value = data_dir.unwrap_or_else(|| DEFAULT_GETH_DATA_DIR.to_string());

    let running = {
        let geth = state.geth.lock().await;
        geth.is_running()
    };

    let downloader = state.downloader.clone();
    let geth_path = downloader.geth_path();
    let installed = geth_path.exists();
    let binary_path = installed.then(|| geth_path.to_string_lossy().into_owned());

    let data_path = resolve_geth_data_dir(&data_dir_value)?;
    let data_dir_exists = data_path.exists();
    let log_path = data_path.join("geth.log");
    let log_available = log_path.exists();

    let last_logs = if log_available {
        match read_last_lines(&log_path, requested_lines) {
            Ok(lines) => lines,
            Err(err) => {
                warn!("Failed to read geth logs: {}", err);
                Vec::new()
            }
        }
    } else {
        Vec::new()
    };

    let version = if installed {
        match Command::new(&geth_path).arg("version").output() {
            Ok(output) if output.status.success() => {
                let stdout = String::from_utf8_lossy(&output.stdout).trim().to_string();
                if stdout.is_empty() {
                    None
                } else {
                    Some(stdout)
                }
            }
            Ok(output) => {
                warn!(
                    "geth version command exited with status {:?}",
                    output.status.code()
                );
                None
            }
            Err(err) => {
                warn!("Failed to execute geth version: {}", err);
                None
            }
        }
    } else {
        None
    };

    let last_updated = SystemTime::now()
        .duration_since(UNIX_EPOCH)
        .unwrap_or_default()
        .as_secs();

    let log_path_string = if log_available {
        Some(log_path.to_string_lossy().into_owned())
    } else {
        None
    };

    Ok(GethStatusPayload {
        installed,
        running,
        binary_path,
        data_dir: data_dir_value,
        data_dir_exists,
        log_path: log_path_string,
        log_available,
        log_lines: requested_lines,
        version,
        last_logs,
        last_updated,
    })
}

#[tauri::command]
async fn logout(state: State<'_, AppState>) -> Result<(), ()> {
    let mut active_account = state.active_account.lock().await;
    *active_account = None;

    // Clear private key from memory
    let mut active_key = state.active_account_private_key.lock().await;
    *active_key = None;

    // Clear private key from WebRTC service
    if let Some(webrtc_service) = state.webrtc.lock().await.as_ref() {
        webrtc_service.set_active_private_key(None).await;
    }

    Ok(())
}

async fn get_active_account(state: &State<'_, AppState>) -> Result<String, String> {
    state
        .active_account
        .lock()
        .await
        .clone()
        .ok_or_else(|| "No account is currently active. Please log in.".to_string())
}

// --- 2FA Commands ---

#[derive(serde::Serialize)]
struct TotpSetup {
    secret: String,
    otpauth_url: String,
}

#[tauri::command]
fn generate_totp_secret() -> Result<TotpSetup, String> {
    // Customize the issuer and account name.
    // The account name should ideally be the user's identifier (e.g., email or username).
    let issuer = "Chiral Network".to_string();
    let account_name = "Chiral User".to_string(); // Generic name, as it's not tied to a specific account yet

    // Generate a new secret using random bytes
    use rand::RngCore;
    let mut rng = rand::thread_rng();
    let mut secret_bytes = [0u8; 20]; // 160-bit secret (recommended for SHA1)
    rng.fill_bytes(&mut secret_bytes);
    let secret = Secret::Raw(secret_bytes.to_vec());

    // Create a TOTP object.
    let totp = TOTP::new(
        Algorithm::SHA1,
        6,  // 6 digits
        1,  // 1 second tolerance
        30, // 30 second step
        secret.to_bytes().map_err(|e| e.to_string())?,
        Some(issuer),
        account_name,
    )
    .map_err(|e| e.to_string())?;

    let otpauth_url = totp.get_url();
    // For totp-rs v5+, use to_encoded() to get the base32 string
    let secret_string = secret.to_encoded().to_string();

    Ok(TotpSetup {
        secret: secret_string,
        otpauth_url,
    })
}

#[tauri::command]
async fn is_2fa_enabled(state: State<'_, AppState>) -> Result<bool, String> {
    let address = get_active_account(&state).await?;
    let keystore = Keystore::load()?;
    Ok(keystore.is_2fa_enabled(&address)?)
}

#[tauri::command]
async fn verify_and_enable_totp(
    secret: String,
    code: String,
    password: String, // Password needed to encrypt the secret
    state: State<'_, AppState>,
) -> Result<bool, String> {
    let address = get_active_account(&state).await?;

    // 1. Verify the code against the provided secret first.
    // Create a Secret enum from the base32 string, then get its raw bytes.
    let secret_bytes = Secret::Encoded(secret.clone());
    let totp = TOTP::new(
        Algorithm::SHA1,
        6,
        1,
        30,
        secret_bytes.to_bytes().map_err(|e| e.to_string())?,
        Some("Chiral Network".to_string()),
        address.clone(),
    )
    .map_err(|e| e.to_string())?;

    if !totp.check_current(&code).unwrap_or(false) {
        return Ok(false); // Code is invalid, don't enable.
    }

    // 2. Code is valid, so save the secret to the keystore.
    let mut keystore = Keystore::load()?;
    keystore.set_2fa_secret(&address, &secret, &password)?;

    Ok(true)
}

#[tauri::command]
async fn verify_totp_code(
    code: String,
    password: String, // Password needed to decrypt the secret
    state: State<'_, AppState>,
) -> Result<bool, String> {
    let address = get_active_account(&state).await?;
    let keystore = Keystore::load()?;

    // 1. Retrieve the secret from the keystore.
    let secret_b32 = keystore
        .get_2fa_secret(&address, &password)?
        .ok_or_else(|| "2FA is not enabled for this account.".to_string())?;

    // 2. Verify the provided code against the stored secret.
    // Create a Secret enum from the base32 string, then get its raw bytes.
    let secret_bytes = Secret::Encoded(secret_b32);
    let totp = TOTP::new(
        Algorithm::SHA1,
        6,
        1,
        30,
        secret_bytes.to_bytes().map_err(|e| e.to_string())?,
        Some("Chiral Network".to_string()),
        address.clone(),
    )
    .map_err(|e| e.to_string())?;

    Ok(totp.check_current(&code).unwrap_or(false))
}

#[tauri::command]
async fn disable_2fa(password: String, state: State<'_, AppState>) -> Result<(), String> {
    // This action is protected by `with2FA` on the frontend, so we can assume
    // the user has already been verified via `verify_totp_code`.
    let address = get_active_account(&state).await?;
    let mut keystore = Keystore::load()?;
    keystore.remove_2fa_secret(&address, &password)?;
    Ok(())
}

// Peer Selection Commands

#[tauri::command]
async fn get_recommended_peers_for_file(
    state: State<'_, AppState>,
    file_hash: String,
    file_size: u64,
    require_encryption: bool,
) -> Result<Vec<String>, String> {
    let dht_guard = state.dht.lock().await;
    if let Some(ref dht) = *dht_guard {
        Ok(dht
            .get_recommended_peers_for_download(&file_hash, file_size, require_encryption)
            .await)
    } else {
        Err("DHT service not available".to_string())
    }
}

#[tauri::command]
async fn record_transfer_success(
    state: State<'_, AppState>,
    peer_id: String,
    bytes: u64,
    duration_ms: u64,
) -> Result<(), String> {
    let dht_guard = state.dht.lock().await;
    if let Some(ref dht) = *dht_guard {
        dht.record_transfer_success(&peer_id, bytes, duration_ms)
            .await;
        Ok(())
    } else {
        Err("DHT service not available".to_string())
    }
}

#[tauri::command]
async fn record_transfer_failure(
    state: State<'_, AppState>,
    peer_id: String,
    error: String,
) -> Result<(), String> {
    let dht_guard = state.dht.lock().await;
    if let Some(ref dht) = *dht_guard {
        dht.record_transfer_failure(&peer_id, &error).await;
        Ok(())
    } else {
        Err("DHT service not available".to_string())
    }
}

#[tauri::command]
async fn get_peer_metrics(
    state: State<'_, AppState>,
) -> Result<Vec<crate::peer_selection::PeerMetrics>, String> {
    let dht_guard = state.dht.lock().await;
    if let Some(ref dht) = *dht_guard {
        Ok(dht.get_peer_metrics().await)
    } else {
        Err("DHT service not available".to_string())
    }
}

#[tauri::command]
async fn report_malicious_peer(
    peer_id: String,
    severity: String,
    state: State<'_, AppState>,
) -> Result<(), String> {
    let dht_guard = state.dht.lock().await;
    if let Some(ref dht) = *dht_guard {
        dht.report_malicious_peer(&peer_id, &severity).await;
        Ok(())
    } else {
        Err("DHT service not available".to_string())
    }
}

#[tauri::command]
async fn select_peers_with_strategy(
    state: State<'_, AppState>,
    available_peers: Vec<String>,
    count: usize,
    strategy: String,
    require_encryption: bool,
) -> Result<Vec<String>, String> {
    use crate::peer_selection::SelectionStrategy;

    let selection_strategy = match strategy.as_str() {
        "fastest" => SelectionStrategy::FastestFirst,
        "reliable" => SelectionStrategy::MostReliable,
        "bandwidth" => SelectionStrategy::HighestBandwidth,
        "balanced" => SelectionStrategy::Balanced,
        "encryption" => SelectionStrategy::EncryptionPreferred,
        "load_balanced" => SelectionStrategy::LoadBalanced,
        _ => SelectionStrategy::Balanced,
    };

    let dht_guard = state.dht.lock().await;
    if let Some(ref dht) = *dht_guard {
        Ok(dht
            .select_peers_with_strategy(
                &available_peers,
                count,
                selection_strategy,
                require_encryption,
            )
            .await)
    } else {
        Err("DHT service not available".to_string())
    }
}

#[tauri::command]
async fn set_peer_encryption_support(
    state: State<'_, AppState>,
    peer_id: String,
    supported: bool,
) -> Result<(), String> {
    let dht_guard = state.dht.lock().await;
    if let Some(ref dht) = *dht_guard {
        dht.set_peer_encryption_support(&peer_id, supported).await;
        Ok(())
    } else {
        Err("DHT service not available".to_string())
    }
}

#[tauri::command]
async fn cleanup_inactive_peers(
    state: State<'_, AppState>,
    max_age_seconds: u64,
) -> Result<(), String> {
    let dht_guard = state.dht.lock().await;
    if let Some(ref dht) = *dht_guard {
        dht.cleanup_inactive_peers(max_age_seconds).await;
        Ok(())
    } else {
        Err("DHT service not available".to_string())
    }
}

#[tauri::command]
async fn send_chiral_transaction(
    state: State<'_, AppState>,
    to_address: String,
    amount: f64,
) -> Result<String, String> {
    // Get the active account address
    let account = get_active_account(&state).await?;

    // Get the private key from state
    let private_key = {
        let key_guard = state.active_account_private_key.lock().await;
        key_guard
            .clone()
            .ok_or("No private key available. Please log in again.")?
    };

    let tx_hash = ethereum::send_transaction(&account, &to_address, amount, &private_key).await?;

    Ok(tx_hash)
}

#[tauri::command]
async fn queue_transaction(
    app: tauri::AppHandle,
    state: State<'_, AppState>,
    to_address: String,
    amount: f64,
) -> Result<String, String> {
    // Validate account is logged in
    let _account = get_active_account(&state).await?;

    // Generate unique transaction ID
    let tx_id = format!(
        "tx_{}",
        SystemTime::now()
            .duration_since(UNIX_EPOCH)
            .unwrap()
            .as_millis()
    );

    // Create queued transaction
    let queued_tx = QueuedTransaction {
        id: tx_id.clone(),
        to_address,
        amount,
        timestamp: SystemTime::now()
            .duration_since(UNIX_EPOCH)
            .unwrap()
            .as_secs(),
    };

    // Add to queue
    {
        let mut queue = state.transaction_queue.lock().await;
        queue.push_back(queued_tx);
    }

    // Start processor if not running
    {
        let mut processor_guard = state.transaction_processor.lock().await;
        if processor_guard.is_none() {
            let app_handle = app.clone();
            let queue_arc = state.transaction_queue.clone();
            let processing_arc = state.processing_transaction.clone();

            // Clone the Arc references we need instead of borrowing state
            let active_account_arc = state.active_account.clone();
            let active_key_arc = state.active_account_private_key.clone();

            let handle = tokio::spawn(async move {
                process_transaction_queue(
                    app_handle,
                    queue_arc,
                    processing_arc,
                    active_account_arc,
                    active_key_arc,
                )
                .await;
            });

            *processor_guard = Some(handle);
        }
    }

    Ok(tx_id)
}

async fn process_transaction_queue(
    app: tauri::AppHandle,
    queue: Arc<Mutex<VecDeque<QueuedTransaction>>>,
    processing: Arc<Mutex<bool>>,
    active_account: Arc<Mutex<Option<String>>>,
    active_private_key: Arc<Mutex<Option<String>>>,
) {
    loop {
        // Check if already processing
        {
            let is_processing = processing.lock().await;
            if *is_processing {
                tokio::time::sleep(Duration::from_millis(500)).await;
                continue;
            }
        }

        // Get next transaction from queue
        let next_tx = {
            let mut queue_guard = queue.lock().await;
            queue_guard.pop_front()
        };

        if let Some(tx) = next_tx {
            // Mark as processing
            {
                let mut is_processing = processing.lock().await;
                *is_processing = true;
            }

            // Emit queue status
            let _ = app.emit("transaction_queue_processing", &tx.id);

            // Get account and private key from the Arc references
            let account_opt = {
                let account_guard = active_account.lock().await;
                account_guard.clone()
            };

            let private_key_opt = {
                let key_guard = active_private_key.lock().await;
                key_guard.clone()
            };

            match (account_opt, private_key_opt) {
                (Some(account), Some(private_key)) => {
                    // Process transaction
                    match ethereum::send_transaction(
                        &account,
                        &tx.to_address,
                        tx.amount,
                        &private_key,
                    )
                    .await
                    {
                        Ok(tx_hash) => {
                            // Success - emit event
                            let _ = app.emit(
                                "transaction_sent",
                                serde_json::json!({
                                    "id": tx.id,
                                    "txHash": tx_hash,
                                    "to": tx.to_address,
                                    "amount": tx.amount,
                                }),
                            );

                            // Wait a bit before processing next (to ensure nonce increments)
                            tokio::time::sleep(Duration::from_secs(2)).await;
                        }
                        Err(e) => {
                            // Error - emit event
                            warn!("Transaction failed: {}", e);
                            let _ = app.emit(
                                "transaction_failed",
                                serde_json::json!({
                                    "id": tx.id,
                                    "error": e,
                                    "to": tx.to_address,
                                    "amount": tx.amount,
                                }),
                            );
                        }
                    }
                }
                _ => {
                    // No account or private key - user logged out
                    warn!("Cannot process transaction - user logged out");
                    let _ = app.emit(
                        "transaction_failed",
                        serde_json::json!({
                            "id": tx.id,
                            "error": "User logged out",
                            "to": tx.to_address,
                            "amount": tx.amount,
                        }),
                    );
                }
            }

            // Mark as not processing
            {
                let mut is_processing = processing.lock().await;
                *is_processing = false;
            }
        } else {
            // Queue is empty, sleep
            tokio::time::sleep(Duration::from_millis(500)).await;
        }
    }
}

#[tauri::command]
async fn get_transaction_queue_status(
    state: State<'_, AppState>,
) -> Result<serde_json::Value, String> {
    let queue = state.transaction_queue.lock().await;
    let processing = state.processing_transaction.lock().await;

    Ok(serde_json::json!({
        "queueLength": queue.len(),
        "isProcessing": *processing,
        "transactions": queue.iter().map(|tx| serde_json::json!({
            "id": tx.id,
            "to": tx.to_address,
            "amount": tx.amount,
            "timestamp": tx.timestamp,
        })).collect::<Vec<_>>(),
    }))
}

// Analytics commands
#[tauri::command]
async fn get_bandwidth_stats(
    state: State<'_, AppState>,
) -> Result<analytics::BandwidthStats, String> {
    Ok(state.analytics.get_bandwidth_stats().await)
}

#[tauri::command]
async fn get_bandwidth_history(
    state: State<'_, AppState>,
    limit: Option<usize>,
) -> Result<Vec<analytics::BandwidthDataPoint>, String> {
    Ok(state.analytics.get_bandwidth_history(limit).await)
}

#[tauri::command]
async fn get_performance_metrics(
    state: State<'_, AppState>,
) -> Result<analytics::PerformanceMetrics, String> {
    Ok(state.analytics.get_performance_metrics().await)
}

#[tauri::command]
async fn get_network_activity(
    state: State<'_, AppState>,
) -> Result<analytics::NetworkActivity, String> {
    Ok(state.analytics.get_network_activity().await)
}

#[tauri::command]
async fn get_resource_contribution(
    state: State<'_, AppState>,
) -> Result<analytics::ResourceContribution, String> {
    Ok(state.analytics.get_resource_contribution().await)
}

#[tauri::command]
async fn get_contribution_history(
    state: State<'_, AppState>,
    limit: Option<usize>,
) -> Result<Vec<analytics::ContributionDataPoint>, String> {
    Ok(state.analytics.get_contribution_history(limit).await)
}

#[tauri::command]
async fn reset_analytics(state: State<'_, AppState>) -> Result<(), String> {
    state.analytics.reset_stats().await;
    Ok(())
}

#[cfg(not(test))]
fn main() {
    // Initialize logging for debug builds
    #[cfg(debug_assertions)]
    {
        use tracing_subscriber::{fmt, prelude::*, EnvFilter};
        tracing_subscriber::registry()
            .with(fmt::layer())
            .with(
                EnvFilter::from_default_env()
                    .add_directive("chiral_network=info".parse().unwrap())
                    .add_directive("libp2p=info".parse().unwrap())
                    .add_directive("libp2p_kad=debug".parse().unwrap())
                    .add_directive("libp2p_swarm=info".parse().unwrap()),
            )
            .init();
    }

    // Parse command line arguments
    use clap::Parser;
    let args = headless::CliArgs::parse();

    // If running in headless mode, don't start the GUI
    if args.headless {
        println!("Running in headless mode...");

        // Create a tokio runtime for async operations
        let runtime = tokio::runtime::Runtime::new().expect("Failed to create tokio runtime");

        // Run the headless mode
        if let Err(e) = runtime.block_on(headless::run_headless(args)) {
            eprintln!("Error in headless mode: {}", e);
            std::process::exit(1);
        }
        return;
    }

    println!("Starting Chiral Network...");
    tracing::info!("🚀 Registering pool mining commands...");

    tauri::Builder::default()
        .plugin(tauri_plugin_fs::init())
        .manage(AppState {
            geth: Mutex::new(GethProcess::new()),
            downloader: Arc::new(GethDownloader::new()),
            miner_address: Mutex::new(None),
            active_account: Arc::new(Mutex::new(None)),
            active_account_private_key: Arc::new(Mutex::new(None)),
            rpc_url: Mutex::new("http://127.0.0.1:8545".to_string()),
            dht: Mutex::new(None),
            file_transfer: Mutex::new(None),
            webrtc: Mutex::new(None),
            multi_source_download: Mutex::new(None),
            keystore: Arc::new(Mutex::new(
                Keystore::load().unwrap_or_else(|_| Keystore::new()),
            )),
            proxies: Arc::new(Mutex::new(Vec::new())),
            file_transfer_pump: Mutex::new(None),
            multi_source_pump: Mutex::new(None),
            socks5_proxy_cli: Mutex::new(args.socks5_proxy),
            analytics: Arc::new(analytics::AnalyticsService::new()),

            // Initialize transaction queue
            transaction_queue: Arc::new(Mutex::new(VecDeque::new())),
            transaction_processor: Mutex::new(None),
            processing_transaction: Arc::new(Mutex::new(false)),

            // Initialize upload sessions
            upload_sessions: Arc::new(Mutex::new(std::collections::HashMap::new())),
        })
        .invoke_handler(tauri::generate_handler![
            create_chiral_account,
            import_chiral_account,
            has_active_account,
            get_network_peer_count,
            start_geth_node,
            stop_geth_node,
            save_account_to_keystore,
            load_account_from_keystore,
            list_keystore_accounts,
            pool::discover_mining_pools,
            pool::create_mining_pool,
            pool::join_mining_pool,
            pool::leave_mining_pool,
            pool::get_current_pool_info,
            pool::get_pool_stats,
            pool::update_pool_discovery,
            get_disk_space,
            send_chiral_transaction,
            queue_transaction,
            get_transaction_queue_status,
            get_cpu_temperature,
            is_geth_running,
            check_geth_binary,
            get_geth_status,
            download_geth_binary,
            set_miner_address,
            start_miner,
            stop_miner,
            get_miner_status,
            get_miner_hashrate,
            get_current_block,
            get_network_stats,
            get_miner_logs,
            get_miner_performance,
            get_blocks_mined,
            get_recent_mined_blocks_pub,
            get_cpu_temperature,
            start_dht_node,
            stop_dht_node,
            publish_file_metadata,
            stop_publishing_file,
            search_file_metadata,
            connect_to_peer,
            get_dht_events,
            detect_locale,
            get_dht_health,
            get_dht_peer_count,
            get_dht_peer_id,
            get_dht_connected_peers,
            send_dht_message,
            start_file_transfer_service,
            upload_file_to_network,
            upload_file_data_to_network,
            store_file_data_from_path,
            download_file_from_network,
            download_blocks_from_network,
            start_multi_source_download,
            cancel_multi_source_download,
            get_multi_source_progress,
            download_file_multi_source,
            get_file_transfer_events,
            get_download_metrics,
            encrypt_file_with_password,
            decrypt_file_with_password,
            encrypt_file_for_upload,
            show_in_folder,
            get_available_storage,
            proxy_connect,
            proxy_disconnect,
            proxy_remove,
            proxy_echo,
            list_proxies,
            get_bootstrap_nodes_command,
            generate_totp_secret,
            is_2fa_enabled,
            verify_and_enable_totp,
            verify_totp_code,
            logout,
            disable_2fa,
            get_recommended_peers_for_file,
            record_transfer_success,
            record_transfer_failure,
            get_peer_metrics,
            report_malicious_peer,
            select_peers_with_strategy,
            set_peer_encryption_support,
            cleanup_inactive_peers,
            upload_versioned_file,
            get_file_versions_by_name,
            establish_webrtc_connection,
            send_webrtc_file_request,
            get_webrtc_connection_status,
            disconnect_from_peer,
            start_streaming_upload,
            upload_file_chunk,
            cancel_streaming_upload,
            get_bandwidth_stats,
            get_bandwidth_history,
            get_performance_metrics,
            get_network_activity,
            get_resource_contribution,
            get_contribution_history,
            reset_analytics,
            encrypt_file_for_self_upload,
            encrypt_file_for_recipient,
            decrypt_and_reassemble_file,
            get_file_data,
            store_file_data
        ])
        .plugin(tauri_plugin_process::init())
        .plugin(tauri_plugin_os::init())
        .plugin(tauri_plugin_shell::init())
        .plugin(tauri_plugin_dialog::init())
        .plugin(tauri_plugin_store::Builder::default().build())
        .on_window_event(|window, event| {
            if let tauri::WindowEvent::Destroyed = event {
                // When window is destroyed, stop geth
                if let Some(state) = window.app_handle().try_state::<AppState>() {
                    if let Ok(mut geth) = state.geth.try_lock() {
                        let _ = geth.stop();
                        println!("Geth node stopped on window destroy");
                    }
                }
            }
        })
        .setup(|app| {
            // Clean up any orphaned geth processes on startup
            println!("Cleaning up any orphaned geth processes from previous sessions...");
            #[cfg(unix)]
            {
                use std::process::Command;
                // Kill any geth processes that might be running from previous sessions
                let _ = Command::new("pkill")
                    .arg("-9")
                    .arg("-f")
                    .arg("geth.*--datadir.*geth-data")
                    .output();
            }

            #[cfg(windows)]
            {
                use std::process::Command;
                // On Windows, use taskkill to terminate geth processes
                let _ = Command::new("taskkill")
                    .args(["/F", "/IM", "geth.exe"])
                    .output();
            }

            // Also remove the lock file if it exists
            let lock_file = std::path::Path::new(DEFAULT_GETH_DATA_DIR).join("LOCK");
            if lock_file.exists() {
                println!("Removing stale LOCK file: {:?}", lock_file);
                let _ = std::fs::remove_file(&lock_file);
            }

            // Remove geth.ipc file if it exists (another common lock point)
            let ipc_file = std::path::Path::new(DEFAULT_GETH_DATA_DIR).join("geth.ipc");
            if ipc_file.exists() {
                println!("Removing stale IPC file: {:?}", ipc_file);
                let _ = std::fs::remove_file(&ipc_file);
            }

            println!("App setup complete");
            println!("Window should be visible now!");

            let show_i = MenuItem::with_id(app, "show", "Show", true, None::<&str>)?;
            let hide_i = MenuItem::with_id(app, "hide", "Hide", true, None::<&str>)?;
            let quit_i = MenuItem::with_id(app, "quit", "Quit", true, None::<&str>)?;
            let menu = Menu::with_items(app, &[&show_i, &hide_i, &quit_i])?;

            let _tray = TrayIconBuilder::new()
                .icon(app.default_window_icon().unwrap().clone())
                .menu(&menu)
                .tooltip("Chiral Network")
                .show_menu_on_left_click(false)
                .on_tray_icon_event(|tray, event| match event {
                    TrayIconEvent::Click {
                        button: MouseButton::Left,
                        button_state: MouseButtonState::Up,
                        ..
                    } => {
                        println!("Tray icon left-clicked");
                        let app = tray.app_handle();
                        if let Some(window) = app.get_webview_window("main") {
                            let _ = window.unminimize();
                            let _ = window.show();
                            let _ = window.set_focus();
                        }
                    }
                    _ => {}
                })
                .on_menu_event(|app, event| match event.id.as_ref() {
                    "show" => {
                        println!("Show menu item clicked");
                        if let Some(window) = app.get_webview_window("main") {
                            let _ = window.show();
                            let _ = window.set_focus();
                        }
                    }
                    "hide" => {
                        println!("Hide menu item clicked");
                        if let Some(window) = app.get_webview_window("main") {
                            let _ = window.hide();
                        }
                    }
                    "quit" => {
                        println!("Quit menu item clicked");
                        // Stop geth before exiting
                        if let Some(state) = app.try_state::<AppState>() {
                            if let Ok(mut geth) = state.geth.try_lock() {
                                let _ = geth.stop();
                                println!("Geth node stopped");
                            }
                        }
                        app.exit(0);
                    }
                    _ => {}
                })
                .build(app)?;

            // Get the main window and ensure it's visible
            if let Some(window) = app.get_webview_window("main") {
                window.show().unwrap();
                window.set_focus().unwrap();
                println!("Window shown and focused");

                let app_handle = app.handle().clone();
                window.on_window_event(move |event| {
                    if let tauri::WindowEvent::CloseRequested { api, .. } = event {
                        // Prevent the window from closing and hide it instead
                        api.prevent_close();
                        if let Some(window) = app_handle.get_webview_window("main") {
                            let _ = window.hide();
                        }
                    }
                });
            } else {
                println!("Could not find main window!");
            }

            Ok(())
        })
        .build(tauri::generate_context!())
        .expect("error while building tauri application")
        .run(|app_handle, event| match event {
            tauri::RunEvent::ExitRequested { .. } => {
                println!("Exit requested event received");
                // Don't prevent exit, let it proceed naturally
            }
            tauri::RunEvent::Exit => {
                println!("App exiting, cleaning up geth...");
                // Stop geth before exiting
                if let Some(state) = app_handle.try_state::<AppState>() {
                    if let Ok(mut geth) = state.geth.try_lock() {
                        let _ = geth.stop();
                        println!("Geth node stopped on exit");
                    }
                }
            }
            _ => {}
        });
}

#[derive(Serialize, Deserialize, Debug)]
#[serde(rename_all = "camelCase")]
pub struct FileManifestForJs {
    merkle_root: String,
    chunks: Vec<manager::ChunkInfo>,
    encrypted_key_bundle: String, // Serialized JSON of the bundle
}

#[tauri::command]
async fn encrypt_file_for_self_upload(
    app: tauri::AppHandle,
    state: State<'_, AppState>,
    file_path: String,
) -> Result<FileManifestForJs, String> {
    // 1. Get the active user's private key from state to derive the public key.
    let private_key_hex = state
        .active_account_private_key
        .lock()
        .await
        .clone()
        .ok_or("No account is currently active. Please log in.")?;

    // Get the app data directory for chunk storage
    let app_data_dir = app
        .path()
        .app_data_dir()
        .map_err(|e| format!("Could not get app data directory: {}", e))?;
    let chunk_storage_path = app_data_dir.join("chunk_storage");

    // Run the encryption in a blocking task to avoid blocking the async runtime
    tokio::task::spawn_blocking(move || {
        let pk_bytes = hex::decode(private_key_hex.trim_start_matches("0x"))
            .map_err(|_| "Invalid private key format".to_string())?;
        let secret_key = StaticSecret::from(
            <[u8; 32]>::try_from(pk_bytes).map_err(|_| "Private key is not 32 bytes")?,
        );
        let public_key = PublicKey::from(&secret_key);

        // 2. Initialize ChunkManager with proper app data directory
        let manager = ChunkManager::new(chunk_storage_path);

        // 3. Call the existing backend function to perform the encryption.
        let manifest = manager.chunk_and_encrypt_file(Path::new(&file_path), &public_key)?;

        // 4. Serialize the key bundle to a JSON string so it can be sent to the frontend easily.
        let bundle_json =
            serde_json::to_string(&manifest.encrypted_key_bundle).map_err(|e| e.to_string())?;

        Ok(FileManifestForJs {
            merkle_root: manifest.merkle_root,
            chunks: manifest.chunks,
            encrypted_key_bundle: bundle_json,
        })
    })
    .await
    .map_err(|e| format!("Encryption task failed: {}", e))?
}

/// Encrypt a file for upload with optional recipient public key
#[tauri::command]
async fn encrypt_file_for_recipient(
    app: tauri::AppHandle,
    state: State<'_, AppState>,
    file_path: String,
    recipient_public_key: Option<String>,
) -> Result<FileManifestForJs, String> {
    // Get the app data directory for chunk storage
    let app_data_dir = app
        .path()
        .app_data_dir()
        .map_err(|e| format!("Could not get app data directory: {}", e))?;
    let chunk_storage_path = app_data_dir.join("chunk_storage");

    // Determine the public key to use for encryption
    let recipient_pk = if let Some(pk_hex) = recipient_public_key {
        // Use the provided recipient public key
        let pk_bytes = hex::decode(pk_hex.trim_start_matches("0x"))
            .map_err(|_| "Invalid recipient public key format".to_string())?;
        PublicKey::from(
            <[u8; 32]>::try_from(pk_bytes).map_err(|_| "Recipient public key is not 32 bytes")?,
        )
    } else {
        // Use the active user's own public key
        let private_key_hex = state
            .active_account_private_key
            .lock()
            .await
            .clone()
            .ok_or("No account is currently active. Please log in.")?;
        let pk_bytes = hex::decode(private_key_hex.trim_start_matches("0x"))
            .map_err(|_| "Invalid private key format".to_string())?;
        let secret_key = StaticSecret::from(
            <[u8; 32]>::try_from(pk_bytes).map_err(|_| "Private key is not 32 bytes")?,
        );
        PublicKey::from(&secret_key)
    };

    // Run the encryption in a blocking task to avoid blocking the async runtime
    tokio::task::spawn_blocking(move || {
        // Initialize ChunkManager with proper app data directory
        let manager = ChunkManager::new(chunk_storage_path);

        // Call the existing backend function to perform the encryption with recipient's public key
        let manifest = manager
            .chunk_and_encrypt_file(Path::new(&file_path), &recipient_pk)?;

        // Serialize the key bundle to a JSON string so it can be sent to the frontend easily.
        let bundle_json = serde_json::to_string(&manifest.encrypted_key_bundle)
            .map_err(|e| e.to_string())?;

        Ok(FileManifestForJs {
            merkle_root: manifest.merkle_root,
            chunks: manifest.chunks,
            encrypted_key_bundle: bundle_json,
        })
    })
    .await
    .map_err(|e| format!("Encryption task failed: {}", e))?
}

#[tauri::command]
async fn has_active_account(state: State<'_, AppState>) -> Result<bool, String> {
    Ok(state.active_account.lock().await.is_some())
}

#[tauri::command]
async fn decrypt_and_reassemble_file(
    app: tauri::AppHandle,
    state: State<'_, AppState>,
    manifest_js: FileManifestForJs,
    output_path: String,
) -> Result<(), String> {
    // 1. Get the active user's private key for decryption.
    let private_key_hex = state
        .active_account_private_key
        .lock()
        .await
        .clone()
        .ok_or("No account is currently active. Please log in.")?;

    let pk_bytes = hex::decode(private_key_hex.trim_start_matches("0x"))
        .map_err(|_| "Invalid private key format".to_string())?;
    let secret_key = StaticSecret::from(
        <[u8; 32]>::try_from(pk_bytes).map_err(|_| "Private key is not 32 bytes")?,
    );

    // 2. Deserialize the key bundle from the string.
    let encrypted_key_bundle: encryption::EncryptedAesKeyBundle =
        serde_json::from_str(&manifest_js.encrypted_key_bundle).map_err(|e| e.to_string())?;

    // Get the app data directory for chunk storage
    let app_data_dir = app
        .path()
        .app_data_dir()
        .map_err(|e| format!("Could not get app data directory: {}", e))?;
    let chunk_storage_path = app_data_dir.join("chunk_storage");

    // 3. Clone the data we need for the blocking task
    let chunks = manifest_js.chunks.clone();
    let output_path_clone = output_path.clone();

    // Run the decryption in a blocking task to avoid blocking the async runtime
    tokio::task::spawn_blocking(move || {
        // 4. Initialize ChunkManager with proper app data directory
        let manager = ChunkManager::new(chunk_storage_path);

        // 5. Call the existing backend function to decrypt and save the file.
        manager.reassemble_and_decrypt_file(
            &chunks,
            Path::new(&output_path_clone),
            &encrypted_key_bundle,
            &secret_key, // Pass the secret key
        )
    })
    .await
    .map_err(|e| format!("Decryption task failed: {}", e))?
}

#[tauri::command]
async fn get_file_data(
    state: State<'_, AppState>,
    file_hash: String,
) -> Result<String, String> {
    let ft = {
        let ft_guard = state.file_transfer.lock().await;
        ft_guard.as_ref().cloned()
    };
    if let Some(ft) = ft {
        let data = ft.get_file_data(&file_hash).await.ok_or("File not found".to_string())?;
        Ok(base64::encode(&data))
    } else {
        Err("File transfer service not running".to_string())
    }
}

#[tauri::command]
async fn store_file_data(
    state: State<'_, AppState>,
    file_hash: String,
    file_name: String,
    file_data: Vec<u8>,
) -> Result<(), String> {
    let ft = {
        let ft_guard = state.file_transfer.lock().await;
        ft_guard.as_ref().cloned()
    };
    if let Some(ft) = ft {
        ft.store_file_data(file_hash, file_name, file_data).await;
        Ok(())
    } else {
        Err("File transfer service not running".to_string())
    }
}<|MERGE_RESOLUTION|>--- conflicted
+++ resolved
@@ -381,7 +381,6 @@
             .unwrap()
             .as_secs();
 
-<<<<<<< HEAD
 // Use the DHT versioning helper to fill in parent_hash/version
 let metadata = dht
     .prepare_versioned_metadata(
@@ -396,22 +395,6 @@
         key_fingerprint,
     )
     .await?;
-=======
-        // Use the DHT versioning helper to fill in parent_hash/version
-        let metadata = dht
-            .prepare_versioned_metadata(
-                file_hash.clone(),
-                file_name,
-                file_data.len() as u64, // Use file size directly from data
-                file_data,
-                created_at,
-                mime_type,
-                is_encrypted,
-                encryption_method,
-                key_fingerprint,
-            )
-            .await?;
->>>>>>> edc573c3
 
         // Store file data locally for seeding
         let ft = {
@@ -1875,18 +1858,6 @@
 
     // Store upload session in app state
     let mut upload_sessions = state.upload_sessions.lock().await;
-<<<<<<< HEAD
-    upload_sessions.insert(upload_id.clone(), StreamingUploadSession {
-        file_name,
-        file_size,
-        received_chunks: 0,
-        total_chunks: 0, // Will be set when we know chunk count
-        hasher: sha2::Sha256::new(),
-        created_at: std::time::SystemTime::now(),
-        chunk_cids: Vec::new(),
-        file_data: Vec::new(),
-    });
-=======
     upload_sessions.insert(
         upload_id.clone(),
         StreamingUploadSession {
@@ -1897,9 +1868,9 @@
             hasher: sha2::Sha256::new(),
             created_at: std::time::SystemTime::now(),
             chunk_cids: Vec::new(),
-        },
+            file_data: Vec::new(),
+    },
     );
->>>>>>> edc573c3
 
     Ok(upload_id)
 }
