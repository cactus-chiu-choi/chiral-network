--- conflicted
+++ resolved
@@ -2714,7 +2714,6 @@
             establish_webrtc_connection,
             send_webrtc_file_request,
             get_webrtc_connection_status,
-<<<<<<< HEAD
             get_bandwidth_stats,
             get_bandwidth_history,
             get_performance_metrics,
@@ -2722,10 +2721,8 @@
             get_resource_contribution,
             get_contribution_history,
             reset_analytics,
-=======
             encrypt_file_for_self_upload,
             decrypt_and_reassemble_file,
->>>>>>> 9a695ac7
         ])
         .plugin(tauri_plugin_process::init())
         .plugin(tauri_plugin_os::init())
